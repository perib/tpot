# -*- coding: utf-8 -*-

"""Copyright 2015-Present Randal S. Olson.

This file is part of the TPOT library.

TPOT is free software: you can redistribute it and/or modify
it under the terms of the GNU Lesser General Public License as
published by the Free Software Foundation, either version 3 of
the License, or (at your option) any later version.

TPOT is distributed in the hope that it will be useful,
but WITHOUT ANY WARRANTY; without even the implied warranty of
MERCHANTABILITY or FITNESS FOR A PARTICULAR PURPOSE. See the
GNU Lesser General Public License for more details.

You should have received a copy of the GNU Lesser General Public
License along with TPOT. If not, see <http://www.gnu.org/licenses/>.

"""

from tpot import TPOTClassifier, TPOTRegressor
from tpot.base import TPOTBase
from tpot.driver import float_range
from tpot.gp_types import Output_Array
from tpot.gp_deap import mutNodeReplacement, _wrapped_cross_val_score, pick_two_individuals_eligible_for_crossover, cxOnePoint, varOr, initialize_stats_dict
from tpot.metrics import balanced_accuracy
from tpot.operator_utils import TPOTOperatorClassFactory, set_sample_weight
from tpot.decorators import pretest_X, pretest_y

from tpot.config.classifier import classifier_config_dict
from tpot.config.classifier_light import classifier_config_dict_light
from tpot.config.regressor_light import regressor_config_dict_light
from tpot.config.classifier_mdr import tpot_mdr_classifier_config_dict
from tpot.config.regressor_mdr import tpot_mdr_regressor_config_dict
from tpot.config.regressor_sparse import regressor_config_sparse
from tpot.config.classifier_sparse import classifier_config_sparse

import numpy as np
from scipy import sparse
import inspect
import random
from multiprocessing import cpu_count
import os
from re import search
from datetime import datetime
from time import sleep
from tempfile import mkdtemp
from shutil import rmtree

from sklearn.datasets import load_digits, load_boston
from sklearn.model_selection import train_test_split, cross_val_score, GroupKFold
from sklearn.externals.joblib import Memory
from deap import creator
from deap.tools import ParetoFront
from nose.tools import assert_raises, assert_not_equal, assert_greater_equal, assert_equal, assert_in
from driver_tests import captured_output

from tqdm import tqdm

try:
    from StringIO import StringIO
except ImportError:
    from io import StringIO

# Ensure we can use `with closing(...) as ... :` syntax
if getattr(StringIO, '__exit__', False) and \
   getattr(StringIO, '__enter__', False):
    def closing(arg):
        return arg
else:
    from contextlib import closing

# Set up the MNIST data set for testing
mnist_data = load_digits()
training_features, testing_features, training_target, testing_target = \
    train_test_split(mnist_data.data.astype(np.float64), mnist_data.target.astype(np.float64), random_state=42)

# Set up the Boston data set for testing
boston_data = load_boston()
training_features_r, testing_features_r, training_target_r, testing_target_r = \
    train_test_split(boston_data.data, boston_data.target, random_state=42)

# Set up the sparse matrix for testing
sparse_features = sparse.csr_matrix(training_features)
sparse_target = training_target

np.random.seed(42)
random.seed(42)

test_operator_key = 'sklearn.feature_selection.SelectPercentile'
TPOTSelectPercentile, TPOTSelectPercentile_args = TPOTOperatorClassFactory(
    test_operator_key,
    classifier_config_dict[test_operator_key]
)


def test_init_custom_parameters():
    """Assert that the TPOT instantiator stores the TPOT variables properly."""
    tpot_obj = TPOTClassifier(
        population_size=500,
        generations=1000,
        offspring_size=2000,
        mutation_rate=0.05,
        crossover_rate=0.9,
        scoring='accuracy',
        cv=10,
        verbosity=1,
        random_state=42,
        disable_update_check=True,
        warm_start=True
    )

    assert tpot_obj.population_size == 500
    assert tpot_obj.generations == 1000
    assert tpot_obj.offspring_size == 2000
    assert tpot_obj.mutation_rate == 0.05
    assert tpot_obj.crossover_rate == 0.9
    assert tpot_obj.scoring_function == 'accuracy'
    assert tpot_obj.cv == 10
    assert tpot_obj.max_time_mins is None
    assert tpot_obj.warm_start is True
    assert tpot_obj.verbosity == 1
    assert tpot_obj._optimized_pipeline is None
    assert tpot_obj.fitted_pipeline_ is None
    assert not (tpot_obj._pset is None)
    assert not (tpot_obj._toolbox is None)


def test_init_default_scoring():
    """Assert that TPOT intitializes with the correct default scoring function."""
    tpot_obj = TPOTRegressor()
    assert tpot_obj.scoring_function == 'neg_mean_squared_error'

    tpot_obj = TPOTClassifier()
    assert tpot_obj.scoring_function == 'accuracy'


def test_init_default_scoring_2():
    """Assert that TPOT intitializes with the correct customized scoring function."""
    tpot_obj = TPOTClassifier(scoring=balanced_accuracy)
    assert tpot_obj.scoring_function == 'balanced_accuracy'


def test_invalid_score_warning():
    """Assert that the TPOT intitializes raises a ValueError when the scoring metrics is not available in SCORERS."""
    # Mis-spelled scorer
    assert_raises(ValueError, TPOTClassifier, scoring='balanced_accuray')
    # Correctly spelled
    TPOTClassifier(scoring='balanced_accuracy')


def test_invalid_dataset_warning():
    """Assert that the TPOT fit function raises a ValueError when dataset is not in right format."""
    tpot_obj = TPOTClassifier(
        random_state=42,
        population_size=1,
        offspring_size=2,
        generations=1,
        verbosity=0
    )
    # common mistake in target
    bad_training_target = training_target.reshape((1, len(training_target)))
    assert_raises(ValueError, tpot_obj.fit, training_features, bad_training_target)


def test_invalid_subsample_ratio_warning():
    """Assert that the TPOT intitializes raises a ValueError when subsample ratio is not in the range (0.0, 1.0]."""
    # Invalid ratio
    assert_raises(ValueError, TPOTClassifier, subsample=0.0)
    # Valid ratio
    TPOTClassifier(subsample=0.1)


def test_invalid_mut_rate_plus_xo_rate():
    """Assert that the TPOT intitializes raises a ValueError when the sum of crossover and mutation probabilities is large than 1."""
    # Invalid ratio
    assert_raises(ValueError, TPOTClassifier, mutation_rate=0.8, crossover_rate=0.8)
    # Valid ratio
    TPOTClassifier(mutation_rate=0.8, crossover_rate=0.1)


def test_init_max_time_mins():
    """Assert that the TPOT init stores max run time and sets generations to 1000000."""
    tpot_obj = TPOTClassifier(max_time_mins=30, generations=1000)

    assert tpot_obj.generations == 1000000
    assert tpot_obj.max_time_mins == 30


def test_init_n_jobs():
    """Assert that the TPOT init stores current number of processes."""
    tpot_obj = TPOTClassifier(n_jobs=2)
    assert tpot_obj.n_jobs == 2

    tpot_obj = TPOTClassifier(n_jobs=-1)
    assert tpot_obj.n_jobs == cpu_count()


def test_timeout():
    """Assert that _wrapped_cross_val_score return Timeout in a time limit."""
    tpot_obj = TPOTRegressor(scoring='neg_mean_squared_error')
    # a complex pipeline for the test
    pipeline_string = (
        "ExtraTreesRegressor("
        "GradientBoostingRegressor(input_matrix, GradientBoostingRegressor__alpha=0.8,"
        "GradientBoostingRegressor__learning_rate=0.1,GradientBoostingRegressor__loss=huber,"
        "GradientBoostingRegressor__max_depth=5, GradientBoostingRegressor__max_features=0.5,"
        "GradientBoostingRegressor__min_samples_leaf=5, GradientBoostingRegressor__min_samples_split=5,"
        "GradientBoostingRegressor__n_estimators=100, GradientBoostingRegressor__subsample=0.25),"
        "ExtraTreesRegressor__bootstrap=True, ExtraTreesRegressor__max_features=0.5,"
        "ExtraTreesRegressor__min_samples_leaf=5, ExtraTreesRegressor__min_samples_split=5, "
        "ExtraTreesRegressor__n_estimators=100)"
    )
    tpot_obj._optimized_pipeline = creator.Individual.from_string(pipeline_string, tpot_obj._pset)
    tpot_obj.fitted_pipeline_ = tpot_obj._toolbox.compile(expr=tpot_obj._optimized_pipeline)
    # test _wrapped_cross_val_score with cv=20 so that it is impossible to finish in 1 second
    return_value = _wrapped_cross_val_score(tpot_obj.fitted_pipeline_,
                                            training_features_r,
                                            training_target_r,
                                            cv=20,
                                            scoring_function='neg_mean_squared_error',
                                            sample_weight=None,
                                            groups=None,
                                            timeout=1)
    assert return_value == "Timeout"


def test_invalid_pipeline():
    """Assert that _wrapped_cross_val_score return -float(\'inf\') with a invalid_pipeline"""
    tpot_obj = TPOTClassifier()
    # a invalid pipeline
    # Dual or primal formulation. Dual formulation is only implemented for l2 penalty.
    pipeline_string = (
        'LogisticRegression(input_matrix,  LogisticRegression__C=10.0, '
        'LogisticRegression__dual=True, LogisticRegression__penalty=l1)'
    )
    tpot_obj._optimized_pipeline = creator.Individual.from_string(pipeline_string, tpot_obj._pset)
    tpot_obj.fitted_pipeline_ = tpot_obj._toolbox.compile(expr=tpot_obj._optimized_pipeline)
    # test _wrapped_cross_val_score with cv=20 so that it is impossible to finish in 1 second
    return_value = _wrapped_cross_val_score(tpot_obj.fitted_pipeline_,
                                            training_features,
                                            training_target,
                                            cv=5,
                                            scoring_function='accuracy',
                                            sample_weight=None,
                                            groups=None,
                                            timeout=300)
    assert return_value == -float('inf')


def test_balanced_accuracy():
    """Assert that the balanced_accuracy in TPOT returns correct accuracy."""
    y_true = np.array([1, 1, 1, 1, 1, 2, 2, 2, 2, 2, 2, 2, 3, 3, 3, 3, 3, 4, 4, 4])
    y_pred1 = np.array([1, 1, 1, 1, 1, 2, 2, 2, 2, 2, 2, 2, 3, 3, 3, 3, 3, 4, 4, 4])
    y_pred2 = np.array([3, 3, 3, 3, 3, 2, 2, 2, 2, 2, 2, 2, 3, 3, 3, 3, 3, 4, 4, 4])
    accuracy_score1 = balanced_accuracy(y_true, y_pred1)
    accuracy_score2 = balanced_accuracy(y_true, y_pred2)
    assert np.allclose(accuracy_score1, 1.0)
    assert np.allclose(accuracy_score2, 0.833333333333333)


def test_get_params():
    """Assert that get_params returns the exact dictionary of parameters used by TPOT."""
    kwargs = {
        'population_size': 500,
        'generations': 1000,
        'config_dict': 'TPOT light',
        'offspring_size': 2000,
        'verbosity': 1
    }

    tpot_obj = TPOTClassifier(**kwargs)
    # Get default parameters of TPOT and merge with our specified parameters
    initializer = inspect.getargspec(TPOTBase.__init__)
    default_kwargs = dict(zip(initializer.args[1:], initializer.defaults))
    default_kwargs.update(kwargs)
    # update to dictionary instead of input string
    default_kwargs.update({'config_dict': classifier_config_dict_light})
    assert tpot_obj.get_params()['config_dict'] == default_kwargs['config_dict']
    assert tpot_obj.get_params() == default_kwargs


def test_set_params():
    """Assert that set_params returns a reference to the TPOT instance."""
    tpot_obj = TPOTClassifier()
    assert tpot_obj.set_params() is tpot_obj


def test_set_params_2():
    """Assert that set_params updates TPOT's instance variables."""
    tpot_obj = TPOTClassifier(generations=2)
    tpot_obj.set_params(generations=3)

    assert tpot_obj.generations == 3


def test_TPOTBase():
    """Assert that TPOTBase class raises RuntimeError when using it directly."""
    assert_raises(RuntimeError, TPOTBase)


def test_conf_dict():
    """Assert that TPOT uses the pre-configured dictionary of operators when config_dict is 'TPOT light' or 'TPOT MDR'."""
    tpot_obj = TPOTClassifier(config_dict='TPOT light')
    assert tpot_obj.config_dict == classifier_config_dict_light

    tpot_obj = TPOTClassifier(config_dict='TPOT MDR')
    assert tpot_obj.config_dict == tpot_mdr_classifier_config_dict

    tpot_obj = TPOTClassifier(config_dict='TPOT sparse')
    assert tpot_obj.config_dict == classifier_config_sparse

    tpot_obj = TPOTRegressor(config_dict='TPOT light')
    assert tpot_obj.config_dict == regressor_config_dict_light

    tpot_obj = TPOTRegressor(config_dict='TPOT MDR')
    assert tpot_obj.config_dict == tpot_mdr_regressor_config_dict

    tpot_obj = TPOTRegressor(config_dict='TPOT sparse')
    assert tpot_obj.config_dict == regressor_config_sparse


def test_conf_dict_2():
    """Assert that TPOT uses a custom dictionary of operators when config_dict is Python dictionary."""
    tpot_obj = TPOTClassifier(config_dict=tpot_mdr_classifier_config_dict)
    assert tpot_obj.config_dict == tpot_mdr_classifier_config_dict


def test_conf_dict_3():
    """Assert that TPOT uses a custom dictionary of operators when config_dict is the path of Python dictionary."""
    tpot_obj = TPOTRegressor(config_dict='tests/test_config.py')
    tested_config_dict = {
        'sklearn.naive_bayes.GaussianNB': {
        },

        'sklearn.naive_bayes.BernoulliNB': {
            'alpha': [1e-3, 1e-2, 1e-1, 1., 10., 100.],
            'fit_prior': [True, False]
        },

        'sklearn.naive_bayes.MultinomialNB': {
            'alpha': [1e-3, 1e-2, 1e-1, 1., 10., 100.],
            'fit_prior': [True, False]
        }
    }
    assert isinstance(tpot_obj.config_dict, dict)
    assert tpot_obj.config_dict == tested_config_dict


def test_read_config_file():
    """Assert that _read_config_file rasies FileNotFoundError with a wrong path."""
    tpot_obj = TPOTRegressor()
    # typo for "tests/test_config.py"
    assert_raises(ValueError, tpot_obj._read_config_file, "tests/test_confg.py")


def test_read_config_file_2():
    """Assert that _read_config_file rasies ValueError with wrong dictionary format"""
    tpot_obj = TPOTRegressor()
    assert_raises(ValueError, tpot_obj._read_config_file, "tests/test_config.py.bad")


def test_read_config_file_3():
    """Assert that _read_config_file rasies ValueError without a dictionary named 'tpot_config'."""
    tpot_obj = TPOTRegressor()
    assert_raises(ValueError, tpot_obj._setup_config, "tpot/config/regressor_sparse.py")


def test_random_ind():
    """Assert that the TPOTClassifier can generate the same pipeline with same random seed."""
    tpot_obj = TPOTClassifier(random_state=43)
    pipeline1 = str(tpot_obj._toolbox.individual())
    tpot_obj = TPOTClassifier(random_state=43)
    pipeline2 = str(tpot_obj._toolbox.individual())
    assert pipeline1 == pipeline2


def test_random_ind_2():
    """Assert that the TPOTRegressor can generate the same pipeline with same random seed."""
    tpot_obj = TPOTRegressor(random_state=43)
    pipeline1 = str(tpot_obj._toolbox.individual())
    tpot_obj = TPOTRegressor(random_state=43)
    pipeline2 = str(tpot_obj._toolbox.individual())

    assert pipeline1 == pipeline2


def test_score():
    """Assert that the TPOT score function raises a RuntimeError when no optimized pipeline exists."""
    tpot_obj = TPOTClassifier()

    assert_raises(RuntimeError, tpot_obj.score, testing_features, testing_target)


def test_score_2():
    """Assert that the TPOTClassifier score function outputs a known score for a fixed pipeline."""
    tpot_obj = TPOTClassifier(random_state=34)
    known_score = 0.977777777778  # Assumes use of the TPOT accuracy function

    # Create a pipeline with a known score
    pipeline_string = (
        'KNeighborsClassifier('
        'input_matrix, '
        'KNeighborsClassifier__n_neighbors=10, '
        'KNeighborsClassifier__p=1, '
        'KNeighborsClassifier__weights=uniform'
        ')'
    )
    tpot_obj._optimized_pipeline = creator.Individual.from_string(pipeline_string, tpot_obj._pset)
    tpot_obj.fitted_pipeline_ = tpot_obj._toolbox.compile(expr=tpot_obj._optimized_pipeline)
    tpot_obj.fitted_pipeline_.fit(training_features, training_target)
    # Get score from TPOT
    score = tpot_obj.score(testing_features, testing_target)

    assert np.allclose(known_score, score)


def test_score_3():
    """Assert that the TPOTRegressor score function outputs a known score for a fixed pipeline."""
    tpot_obj = TPOTRegressor(scoring='neg_mean_squared_error', random_state=72)
    known_score = 12.1791953611

    # Reify pipeline with known score
    pipeline_string = (
        "ExtraTreesRegressor("
        "GradientBoostingRegressor(input_matrix, GradientBoostingRegressor__alpha=0.8,"
        "GradientBoostingRegressor__learning_rate=0.1,GradientBoostingRegressor__loss=huber,"
        "GradientBoostingRegressor__max_depth=5, GradientBoostingRegressor__max_features=0.5,"
        "GradientBoostingRegressor__min_samples_leaf=5, GradientBoostingRegressor__min_samples_split=5,"
        "GradientBoostingRegressor__n_estimators=100, GradientBoostingRegressor__subsample=0.25),"
        "ExtraTreesRegressor__bootstrap=True, ExtraTreesRegressor__max_features=0.5,"
        "ExtraTreesRegressor__min_samples_leaf=5, ExtraTreesRegressor__min_samples_split=5, "
        "ExtraTreesRegressor__n_estimators=100)"
    )
    tpot_obj._optimized_pipeline = creator.Individual.from_string(pipeline_string, tpot_obj._pset)
    tpot_obj.fitted_pipeline_ = tpot_obj._toolbox.compile(expr=tpot_obj._optimized_pipeline)
    tpot_obj.fitted_pipeline_.fit(training_features_r, training_target_r)

    # Get score from TPOT
    score = tpot_obj.score(testing_features_r, testing_target_r)

    assert np.allclose(known_score, score)


def test_sample_weight_func():
    """Assert that the TPOTRegressor score function outputs a known score for a fixed pipeline with sample weights."""
    tpot_obj = TPOTRegressor(scoring='neg_mean_squared_error')

    # Reify pipeline with known scor
    pipeline_string = (
        "ExtraTreesRegressor("
        "GradientBoostingRegressor(input_matrix, GradientBoostingRegressor__alpha=0.8,"
        "GradientBoostingRegressor__learning_rate=0.1,GradientBoostingRegressor__loss=huber,"
        "GradientBoostingRegressor__max_depth=5, GradientBoostingRegressor__max_features=0.5,"
        "GradientBoostingRegressor__min_samples_leaf=5, GradientBoostingRegressor__min_samples_split=5,"
        "GradientBoostingRegressor__n_estimators=100, GradientBoostingRegressor__subsample=0.25),"
        "ExtraTreesRegressor__bootstrap=True, ExtraTreesRegressor__max_features=0.5,"
        "ExtraTreesRegressor__min_samples_leaf=5, ExtraTreesRegressor__min_samples_split=5, "
        "ExtraTreesRegressor__n_estimators=100)"
    )
    tpot_obj._optimized_pipeline = creator.Individual.from_string(pipeline_string, tpot_obj._pset)
    tpot_obj.fitted_pipeline_ = tpot_obj._toolbox.compile(expr=tpot_obj._optimized_pipeline)
    tpot_obj.fitted_pipeline_.fit(training_features_r, training_target_r)

    tpot_obj._optimized_pipeline = creator.Individual.from_string(pipeline_string, tpot_obj._pset)
    tpot_obj.fitted_pipeline_ = tpot_obj._toolbox.compile(expr=tpot_obj._optimized_pipeline)

    # make up a sample weight
    training_target_r_weight = np.array(range(1, len(training_target_r)+1))
    training_target_r_weight_dict = set_sample_weight(tpot_obj.fitted_pipeline_.steps, training_target_r_weight)

    np.random.seed(42)
    cv_score1 = cross_val_score(tpot_obj.fitted_pipeline_, training_features_r, training_target_r, cv=3, scoring='neg_mean_squared_error')

    np.random.seed(42)
    cv_score2 = cross_val_score(tpot_obj.fitted_pipeline_, training_features_r, training_target_r, cv=3, scoring='neg_mean_squared_error')

    np.random.seed(42)
    cv_score_weight = cross_val_score(tpot_obj.fitted_pipeline_, training_features_r, training_target_r, cv=3, scoring='neg_mean_squared_error', fit_params=training_target_r_weight_dict)

    np.random.seed(42)
    tpot_obj.fitted_pipeline_.fit(training_features_r, training_target_r, **training_target_r_weight_dict)
    # Get score from TPOT
    known_score = 11.5790430757
    score = tpot_obj.score(testing_features_r, testing_target_r)

    assert np.allclose(cv_score1, cv_score2)
    assert not np.allclose(cv_score1, cv_score_weight)
    assert np.allclose(known_score, score)


def test_fit_GroupKFold():
    """Assert that TPOT properly handles the group parameter when using GroupKFold."""
    # This check tests if the darker MNIST images would generalize to the lighter ones.
    means = np.mean(training_features, axis=1)
    groups = means >= np.median(means)

    tpot_obj = TPOTClassifier(
        random_state=42,
        population_size=2,
        offspring_size=4,
        generations=1,
        verbosity=0,
        config_dict='TPOT light',
        cv=GroupKFold(n_splits=2),
    )
    tpot_obj.fit(training_features, training_target, groups=groups)

    assert_greater_equal(tpot_obj.score(testing_features, testing_target), 0.97)


def test_predict():
    """Assert that the TPOT predict function raises a RuntimeError when no optimized pipeline exists."""
    tpot_obj = TPOTClassifier()

    assert_raises(RuntimeError, tpot_obj.predict, testing_features)


def test_predict_2():
    """Assert that the TPOT predict function returns a numpy matrix of shape (num_testing_rows,)."""
    tpot_obj = TPOTClassifier()
    pipeline_string = (
        'DecisionTreeClassifier('
        'input_matrix, '
        'DecisionTreeClassifier__criterion=gini, '
        'DecisionTreeClassifier__max_depth=8, '
        'DecisionTreeClassifier__min_samples_leaf=5, '
        'DecisionTreeClassifier__min_samples_split=5'
        ')'
    )
    tpot_obj._optimized_pipeline = creator.Individual.from_string(pipeline_string, tpot_obj._pset)
    tpot_obj.fitted_pipeline_ = tpot_obj._toolbox.compile(expr=tpot_obj._optimized_pipeline)
    tpot_obj.fitted_pipeline_.fit(training_features, training_target)
    result = tpot_obj.predict(testing_features)

    assert result.shape == (testing_features.shape[0],)


def test_predict_proba():
    """Assert that the TPOT predict_proba function returns a numpy matrix of shape (num_testing_rows, num_testing_target)."""
    tpot_obj = TPOTClassifier()
    pipeline_string = (
        'DecisionTreeClassifier('
        'input_matrix, '
        'DecisionTreeClassifier__criterion=gini, '
        'DecisionTreeClassifier__max_depth=8, '
        'DecisionTreeClassifier__min_samples_leaf=5, '
        'DecisionTreeClassifier__min_samples_split=5)'
    )
    tpot_obj._optimized_pipeline = creator.Individual.from_string(pipeline_string, tpot_obj._pset)
    tpot_obj.fitted_pipeline_ = tpot_obj._toolbox.compile(expr=tpot_obj._optimized_pipeline)
    tpot_obj.fitted_pipeline_.fit(training_features, training_target)

    result = tpot_obj.predict_proba(testing_features)
    num_labels = np.amax(testing_target) + 1

    assert result.shape == (testing_features.shape[0], num_labels)


def test_predict_proba_2():
    """Assert that the TPOT predict_proba function returns a numpy matrix filled with probabilities (float)."""
    tpot_obj = TPOTClassifier()
    pipeline_string = (
        'DecisionTreeClassifier('
        'input_matrix, '
        'DecisionTreeClassifier__criterion=gini, '
        'DecisionTreeClassifier__max_depth=8, '
        'DecisionTreeClassifier__min_samples_leaf=5, '
        'DecisionTreeClassifier__min_samples_split=5)'
    )
    tpot_obj._optimized_pipeline = creator.Individual.from_string(pipeline_string, tpot_obj._pset)
    tpot_obj.fitted_pipeline_ = tpot_obj._toolbox.compile(expr=tpot_obj._optimized_pipeline)
    tpot_obj.fitted_pipeline_.fit(training_features, training_target)

    result = tpot_obj.predict_proba(testing_features)
    rows, columns = result.shape

    for i in range(rows):
        for j in range(columns):
            float_range(result[i][j])


def test_predict_proba_3():
    """Assert that the TPOT predict_proba function raises a RuntimeError when no optimized pipeline exists."""
    tpot_obj = TPOTClassifier()

    assert_raises(RuntimeError, tpot_obj.predict_proba, testing_features)


def test_predict_proba_4():
    """Assert that the TPOT predict_proba function raises a RuntimeError when the optimized pipeline do not have the predict_proba() function"""
    tpot_obj = TPOTRegressor()
    pipeline_string = (
        "ExtraTreesRegressor(input_matrix, "
        "ExtraTreesRegressor__bootstrap=True, ExtraTreesRegressor__max_features=0.5,"
        "ExtraTreesRegressor__min_samples_leaf=5, ExtraTreesRegressor__min_samples_split=5, "
        "ExtraTreesRegressor__n_estimators=100)"
    )
    tpot_obj._optimized_pipeline = creator.Individual.from_string(pipeline_string, tpot_obj._pset)
    tpot_obj.fitted_pipeline_ = tpot_obj._toolbox.compile(expr=tpot_obj._optimized_pipeline)
    tpot_obj.fitted_pipeline_.fit(training_features_r, training_target_r)

    assert_raises(RuntimeError, tpot_obj.predict_proba, testing_features)


def test_warm_start():
    """Assert that the TPOT warm_start flag stores the pop and pareto_front from the first run."""
    tpot_obj = TPOTClassifier(random_state=42, population_size=1, offspring_size=2, generations=1, verbosity=0, warm_start=True)
    tpot_obj.fit(training_features, training_target)

    assert tpot_obj._pop is not None
    assert tpot_obj._pareto_front is not None

    first_pop = tpot_obj._pop
    tpot_obj.random_state = 21
    tpot_obj.fit(training_features, training_target)

    assert tpot_obj._pop == first_pop


def test_fit():
    """Assert that the TPOT fit function provides an optimized pipeline."""
    tpot_obj = TPOTClassifier(
        random_state=42,
        population_size=1,
        offspring_size=2,
        generations=1,
        verbosity=0
    )
    tpot_obj.fit(training_features, training_target)

    assert isinstance(tpot_obj._optimized_pipeline, creator.Individual)
    assert not (tpot_obj._start_datetime is None)


def test_fit_2():
    """Assert that the TPOT fit function provides an optimized pipeline when config_dict is 'TPOT light'."""
    tpot_obj = TPOTClassifier(
        random_state=42,
        population_size=1,
        offspring_size=2,
        generations=1,
        verbosity=0,
        config_dict='TPOT light'
    )
    tpot_obj.fit(training_features, training_target)

    assert isinstance(tpot_obj._optimized_pipeline, creator.Individual)
    assert not (tpot_obj._start_datetime is None)


def test_fit_3():
    """Assert that the TPOT fit function provides an optimized pipeline with subsample of 0.8."""
    tpot_obj = TPOTClassifier(
        random_state=42,
        population_size=1,
        offspring_size=2,
        generations=1,
        subsample=0.8,
        verbosity=0,
        config_dict='TPOT light'
    )
    tpot_obj.fit(training_features, training_target)

    assert isinstance(tpot_obj._optimized_pipeline, creator.Individual)
    assert not (tpot_obj._start_datetime is None)


def test_fit_4():
    """Assert that the TPOT fit function provides an optimized pipeline with max_time_mins of 2 second."""
    tpot_obj = TPOTClassifier(
        random_state=42,
        population_size=2,
        generations=1,
        verbosity=0,
        max_time_mins=2/60.,
        config_dict='TPOT light'
    )
    assert tpot_obj.generations == 1000000

    # reset generations to 20 just in case that the failed test may take too much time
    tpot_obj.generations == 20

    tpot_obj.fit(training_features, training_target)

    assert isinstance(tpot_obj._optimized_pipeline, creator.Individual)
    assert not (tpot_obj._start_datetime is None)


def test_memory():
    """Assert that the TPOT fit function runs normally with memory=\'auto\'."""
    tpot_obj = TPOTClassifier(
        random_state=42,
        population_size=1,
        offspring_size=2,
        generations=1,
        config_dict='TPOT light',
        memory='auto',
        verbosity=0
    )
    tpot_obj.fit(training_features, training_target)

    assert isinstance(tpot_obj._optimized_pipeline, creator.Individual)
    assert not (tpot_obj._start_datetime is None)
    assert tpot_obj.memory is not None
    assert tpot_obj._memory is None
    assert tpot_obj._cachedir is not None
    assert not os.path.isdir(tpot_obj._cachedir)


def test_memory_2():
    """Assert that the TPOT _setup_memory function runs normally with a valid path."""
    cachedir = mkdtemp()
    tpot_obj = TPOTClassifier(
        random_state=42,
        population_size=1,
        offspring_size=2,
        generations=1,
        config_dict='TPOT light',
        memory=cachedir,
        verbosity=0
    )
    tpot_obj._setup_memory()
    rmtree(cachedir)

    assert tpot_obj._cachedir == cachedir
    assert isinstance(tpot_obj._memory, Memory)


def test_memory_3():
    """Assert that the TPOT fit function does not clean up caching directory when memory is a valid path."""
    cachedir = mkdtemp()
    tpot_obj = TPOTClassifier(
        random_state=42,
        population_size=1,
        offspring_size=2,
        generations=1,
        config_dict='TPOT light',
        memory=cachedir,
        verbosity=0
    )
    tpot_obj.fit(training_features, training_target)

    assert tpot_obj._cachedir == cachedir
    assert os.path.isdir(tpot_obj._cachedir)
    assert isinstance(tpot_obj._memory, Memory)
    # clean up
    rmtree(cachedir)
    tpot_obj._memory = None


def test_memory_4():
    """Assert that the TPOT _setup_memory function rasies ValueError with a invalid path."""
    tpot_obj = TPOTClassifier(
        random_state=42,
        population_size=1,
        offspring_size=2,
        generations=1,
        config_dict='TPOT light',
        memory="./fake_temp_dir",
        verbosity=0
    )

    assert_raises(ValueError, tpot_obj._setup_memory)


def test_memory_5():
    """Assert that the TPOT _setup_memory function runs normally with a Memory object."""
    cachedir = mkdtemp()
    memory = Memory(cachedir=cachedir, verbose=0)
    tpot_obj = TPOTClassifier(
        random_state=42,
        population_size=1,
        offspring_size=2,
        generations=1,
        config_dict='TPOT light',
        memory=memory,
        verbosity=0
    )

    tpot_obj._setup_memory()
    rmtree(cachedir)
    assert tpot_obj.memory == memory
    assert tpot_obj._memory == memory
    # clean up
    tpot_obj._memory = None
    memory = None


def test_memory_6():
    """Assert that the TPOT _setup_memory function rasies ValueError with a invalid object."""
    tpot_obj = TPOTClassifier(
        random_state=42,
        population_size=1,
        offspring_size=2,
        generations=1,
        config_dict='TPOT light',
        memory=str,
        verbosity=0
    )

    assert_raises(ValueError, tpot_obj._setup_memory)


def test_check_periodic_pipeline():
    """Assert that the _check_periodic_pipeline exports periodic pipeline."""
    tpot_obj = TPOTClassifier(
        random_state=42,
        population_size=1,
        offspring_size=2,
        generations=1,
        verbosity=0,
        config_dict='TPOT light'
    )
    tpot_obj.fit(training_features, training_target)
    with closing(StringIO()) as our_file:
        tpot_obj._file = our_file
        tpot_obj.verbosity = 3
        tpot_obj._last_pipeline_write = datetime.now()
        sleep(0.11)
        tpot_obj._output_best_pipeline_period_seconds = 0.1
        tpot_obj.periodic_checkpoint_folder = './'
        tpot_obj._check_periodic_pipeline()
        our_file.seek(0)

        assert_in('Saving best periodic pipeline to ./pipeline', our_file.read())
        # clean up
        for f in os.listdir('./'):
            if search('pipeline_', f):
                os.remove(os.path.join('./', f))


def test_check_periodic_pipeline_2():
    """Assert that the _check_periodic_pipeline does not export periodic pipeline if the pipeline has been saved before."""
    tpot_obj = TPOTClassifier(
        random_state=42,
        population_size=1,
        offspring_size=2,
        generations=1,
        verbosity=0,
        config_dict='TPOT light'
    )
    tpot_obj.fit(training_features, training_target)
    with closing(StringIO()) as our_file:
        tpot_obj._file = our_file
        tpot_obj.verbosity = 3
        tpot_obj._last_pipeline_write = datetime.now()
        sleep(0.11)
        tpot_obj._output_best_pipeline_period_seconds = 0.1
        tpot_obj.periodic_checkpoint_folder = './'
        # export once before
        tpot_obj.export('./pipeline_test.py')
        tpot_obj._check_periodic_pipeline()
        our_file.seek(0)

        assert_in('Periodic pipeline was not saved, probably saved before...', our_file.read())
        # clean up
        for f in os.listdir('./'):
            if search('pipeline_', f):
                os.remove(os.path.join('./', f))


def test_check_periodic_pipeline_3():
    """Assert that the _check_periodic_pipeline rasie StopIteration if self._last_optimized_pareto_front_n_gens >= self.early_stop."""
    tpot_obj = TPOTClassifier(
        random_state=42,
        population_size=1,
        offspring_size=2,
        generations=1,
        verbosity=0,
        config_dict='TPOT light'
    )
    tpot_obj.fit(training_features, training_target)
    tpot_obj.early_stop = 3
    # will pass
    tpot_obj._check_periodic_pipeline()
    tpot_obj._last_optimized_pareto_front_n_gens = 3
    assert_raises(StopIteration, tpot_obj._check_periodic_pipeline)


def test_save_periodic_pipeline():
    """Assert that the _save_periodic_pipeline does not export periodic pipeline if exception happened"""
    tpot_obj = TPOTClassifier(
        random_state=42,
        population_size=1,
        offspring_size=2,
        generations=1,
        verbosity=0,
        config_dict='TPOT light'
    )
    tpot_obj.fit(training_features, training_target)
    with closing(StringIO()) as our_file:
        tpot_obj._file = our_file
        tpot_obj.verbosity = 3
        tpot_obj._last_pipeline_write = datetime.now()
        sleep(0.11)
        tpot_obj._output_best_pipeline_period_seconds = 0.1
        tpot_obj.periodic_checkpoint_folder = './'
        # reset _optimized_pipeline to rasie exception
        tpot_obj._optimized_pipeline = None

        tpot_obj._save_periodic_pipeline()
        our_file.seek(0)

        assert_in('Failed saving periodic pipeline, exception', our_file.read())
        # clean up
        for f in os.listdir('./'):
            if search('pipeline_', f):
                os.remove(os.path.join('./', f))


def test_fit_predict():
    """Assert that the TPOT fit_predict function provides an optimized pipeline and correct output."""
    tpot_obj = TPOTClassifier(
        random_state=42,
        population_size=1,
        offspring_size=2,
        generations=1,
        verbosity=0,
        config_dict='TPOT light'
    )
    result = tpot_obj.fit_predict(training_features, training_target)

    assert isinstance(tpot_obj._optimized_pipeline, creator.Individual)
    assert not (tpot_obj._start_datetime is None)
    assert result.shape == (training_features.shape[0],)


def test_update_top_pipeline():
    """Assert that the TPOT _update_top_pipeline updated an optimized pipeline."""
    tpot_obj = TPOTClassifier(
        random_state=42,
        population_size=1,
        offspring_size=2,
        generations=1,
        verbosity=0,
        config_dict='TPOT light'
    )
    tpot_obj.fit(training_features, training_target)
    tpot_obj._optimized_pipeline = None
    tpot_obj.fitted_pipeline_ = None
    tpot_obj._update_top_pipeline()

    assert isinstance(tpot_obj._optimized_pipeline, creator.Individual)


def test_update_top_pipeline_2():
    """Assert that the TPOT _update_top_pipeline raises RuntimeError when self._pareto_front is empty."""
    tpot_obj = TPOTClassifier(
        random_state=42,
        population_size=1,
        offspring_size=2,
        generations=1,
        verbosity=0,
        config_dict='TPOT light'
    )
    tpot_obj.fit(training_features, training_target)

    def pareto_eq(ind1, ind2):
        return np.allclose(ind1.fitness.values, ind2.fitness.values)

    tpot_obj._pareto_front = ParetoFront(similar=pareto_eq)

    assert_raises(RuntimeError, tpot_obj._update_top_pipeline)


def test_update_top_pipeline_3():
    """Assert that the TPOT _update_top_pipeline raises RuntimeError when self._optimized_pipeline is not updated."""
    tpot_obj = TPOTClassifier(
        random_state=42,
        population_size=1,
        offspring_size=2,
        generations=1,
        verbosity=0,
        config_dict='TPOT light'
    )
    tpot_obj.fit(training_features, training_target)
    tpot_obj._optimized_pipeline = None
    # reset the fitness score to -float('inf')
    for pipeline_scores in reversed(tpot_obj._pareto_front.keys):
        pipeline_scores.wvalues = (5000., -float('inf'))

    assert_raises(RuntimeError, tpot_obj._update_top_pipeline)


def test_summary_of_best_pipeline():
    """Assert that the TPOT _update_top_pipeline raises RuntimeError when self._optimized_pipeline is not updated."""
    tpot_obj = TPOTClassifier(
        random_state=42,
        population_size=1,
        offspring_size=2,
        generations=1,
        verbosity=0,
        config_dict='TPOT light'
    )

    assert_raises(RuntimeError, tpot_obj._summary_of_best_pipeline, features=training_features, target=training_target)


def test_set_param_recursive():
    """Assert that _set_param_recursive sets \"random_state\" to 42 in all steps in a simple pipeline."""
    pipeline_string = (
        'DecisionTreeClassifier(PCA(input_matrix, PCA__iterated_power=5, PCA__svd_solver=randomized), '
        'DecisionTreeClassifier__criterion=gini, DecisionTreeClassifier__max_depth=8, '
        'DecisionTreeClassifier__min_samples_leaf=5, DecisionTreeClassifier__min_samples_split=5)'
    )
    tpot_obj = TPOTClassifier()
    deap_pipeline = creator.Individual.from_string(pipeline_string, tpot_obj._pset)
    sklearn_pipeline = tpot_obj._toolbox.compile(expr=deap_pipeline)
    tpot_obj._set_param_recursive(sklearn_pipeline.steps, 'random_state', 42)
    # assert "random_state" of PCA at step 1
    assert getattr(sklearn_pipeline.steps[0][1], 'random_state') == 42
    # assert "random_state" of DecisionTreeClassifier at step 2
    assert getattr(sklearn_pipeline.steps[1][1], 'random_state') == 42


def test_set_param_recursive_2():
    """Assert that _set_param_recursive sets \"random_state\" to 42 in nested estimator in SelectFromModel."""
    pipeline_string = (
        'DecisionTreeRegressor(SelectFromModel(input_matrix, '
        'SelectFromModel__ExtraTreesRegressor__max_features=0.05, SelectFromModel__ExtraTreesRegressor__n_estimators=100, '
        'SelectFromModel__threshold=0.05), DecisionTreeRegressor__max_depth=8,'
        'DecisionTreeRegressor__min_samples_leaf=5, DecisionTreeRegressor__min_samples_split=5)'
    )
    tpot_obj = TPOTRegressor()
    deap_pipeline = creator.Individual.from_string(pipeline_string, tpot_obj._pset)
    sklearn_pipeline = tpot_obj._toolbox.compile(expr=deap_pipeline)
    tpot_obj._set_param_recursive(sklearn_pipeline.steps, 'random_state', 42)

    assert getattr(getattr(sklearn_pipeline.steps[0][1], 'estimator'), 'random_state') == 42
    assert getattr(sklearn_pipeline.steps[1][1], 'random_state') == 42


def test_set_param_recursive_3():
    """Assert that _set_param_recursive sets \"random_state\" to 42 in nested estimator in StackingEstimator in a complex pipeline."""
    pipeline_string = (
        'DecisionTreeClassifier(CombineDFs('
        'DecisionTreeClassifier(input_matrix, DecisionTreeClassifier__criterion=gini, '
        'DecisionTreeClassifier__max_depth=8, DecisionTreeClassifier__min_samples_leaf=5,'
        'DecisionTreeClassifier__min_samples_split=5),input_matrix) '
        'DecisionTreeClassifier__criterion=gini, DecisionTreeClassifier__max_depth=8, '
        'DecisionTreeClassifier__min_samples_leaf=5, DecisionTreeClassifier__min_samples_split=5)'
    )
    tpot_obj = TPOTClassifier()
    deap_pipeline = creator.Individual.from_string(pipeline_string, tpot_obj._pset)
    sklearn_pipeline = tpot_obj._toolbox.compile(expr=deap_pipeline)
    tpot_obj._set_param_recursive(sklearn_pipeline.steps, 'random_state', 42)

    # StackingEstimator under the transformer_list of FeatureUnion
    assert getattr(getattr(sklearn_pipeline.steps[0][1].transformer_list[0][1], 'estimator'), 'random_state') == 42
    assert getattr(sklearn_pipeline.steps[1][1], 'random_state') == 42


def test_evaluated_individuals_():
    """Assert that evaluated_individuals_ stores current pipelines and their CV scores."""
    tpot_obj = TPOTClassifier(
        random_state=42,
        population_size=2,
        offspring_size=4,
        generations=1,
        verbosity=0,
        config_dict='TPOT light'
    )
    tpot_obj.fit(training_features, training_target)
    assert isinstance(tpot_obj.evaluated_individuals_, dict)
    for pipeline_string in sorted(tpot_obj.evaluated_individuals_.keys()):
        deap_pipeline = creator.Individual.from_string(pipeline_string, tpot_obj._pset)
        sklearn_pipeline = tpot_obj._toolbox.compile(expr=deap_pipeline)
        tpot_obj._set_param_recursive(sklearn_pipeline.steps, 'random_state', 42)
        operator_count = tpot_obj._operator_count(deap_pipeline)

        try:
            cv_scores = cross_val_score(sklearn_pipeline, training_features, training_target, cv=5, scoring='accuracy', verbose=0)
            mean_cv_scores = np.mean(cv_scores)
        except Exception as e:
            mean_cv_scores = -float('inf')
        assert np.allclose(tpot_obj.evaluated_individuals_[pipeline_string]['internal_cv_score'], mean_cv_scores)
        assert np.allclose(tpot_obj.evaluated_individuals_[pipeline_string]['operator_count'], operator_count)


def test_stop_by_max_time_mins():
    """Assert that _stop_by_max_time_mins raises KeyboardInterrupt when maximum minutes have elapsed."""
    tpot_obj = TPOTClassifier(config_dict='TPOT light')
    tpot_obj._start_datetime = datetime.now()
    sleep(0.11)
    tpot_obj.max_time_mins = 0.1/60.
    assert_raises(KeyboardInterrupt, tpot_obj._stop_by_max_time_mins)


def test_update_evaluated_individuals_():
    """Assert that _update_evaluated_individuals_ raises ValueError when scoring function does not return a float."""
    tpot_obj = TPOTClassifier(config_dict='TPOT light')
    assert_raises(ValueError, tpot_obj._update_evaluated_individuals_, ['Non-Float-Score'], ['Test_Pipeline'], [1], [dict])


def test_evaluate_individuals():
    """Assert that _evaluate_individuals returns operator_counts and CV scores in correct order."""
    tpot_obj = TPOTClassifier(
        random_state=42,
        verbosity=0,
        config_dict='TPOT light'
    )

    tpot_obj._pbar = tqdm(total=1, disable=True)
    pop = tpot_obj._toolbox.population(n=10)
    fitness_scores = tpot_obj._evaluate_individuals(pop, training_features, training_target)

    for deap_pipeline, fitness_score in zip(pop, fitness_scores):
        operator_count = tpot_obj._operator_count(deap_pipeline)
        sklearn_pipeline = tpot_obj._toolbox.compile(expr=deap_pipeline)
        tpot_obj._set_param_recursive(sklearn_pipeline.steps, 'random_state', 42)

        try:
            cv_scores = cross_val_score(sklearn_pipeline, training_features, training_target, cv=5, scoring='accuracy', verbose=0)
            mean_cv_scores = np.mean(cv_scores)
        except Exception as e:
            mean_cv_scores = -float('inf')

        assert isinstance(deap_pipeline, creator.Individual)
        assert np.allclose(fitness_score[0], operator_count)
        assert np.allclose(fitness_score[1], mean_cv_scores)


def test_evaluate_individuals_2():
    """Assert that _evaluate_individuals returns operator_counts and CV scores in correct order with n_jobs=2"""
    tpot_obj = TPOTClassifier(
        n_jobs=2,
        random_state=42,
        verbosity=0,
        config_dict='TPOT light'
    )

    tpot_obj._pbar = tqdm(total=1, disable=True)
    pop = tpot_obj._toolbox.population(n=10)
    fitness_scores = tpot_obj._evaluate_individuals(pop, training_features, training_target)

    for deap_pipeline, fitness_score in zip(pop, fitness_scores):
        operator_count = tpot_obj._operator_count(deap_pipeline)
        sklearn_pipeline = tpot_obj._toolbox.compile(expr=deap_pipeline)
        tpot_obj._set_param_recursive(sklearn_pipeline.steps, 'random_state', 42)

        try:
            cv_scores = cross_val_score(sklearn_pipeline, training_features, training_target, cv=5, scoring='accuracy', verbose=0)
            mean_cv_scores = np.mean(cv_scores)
        except Exception as e:
            mean_cv_scores = -float('inf')

        assert isinstance(deap_pipeline, creator.Individual)
        assert np.allclose(fitness_score[0], operator_count)
        assert np.allclose(fitness_score[1], mean_cv_scores)


def test_update_pbar():
    """Assert that _update_pbar updates self._pbar with printing correct warning message."""
    tpot_obj = TPOTClassifier(
        random_state=42,
        verbosity=0,
        config_dict='TPOT light'
    )
    # reset verbosity = 3 for checking pbar message
    tpot_obj.verbosity = 3
    with closing(StringIO()) as our_file:
        tpot_obj._file=our_file
        tpot_obj._pbar = tqdm(total=10, disable=False, file=our_file)
        tpot_obj._update_pbar(pbar_num=2, pbar_msg="Test Warning Message")
        our_file.seek(0)
        assert_in("Test Warning Message", our_file.read())
        assert_equal(tpot_obj._pbar.n, 2)


def test_update_val():
    """Assert _update_val updates result score in list and prints timeout message."""
    tpot_obj = TPOTClassifier(
        random_state=42,
        verbosity=0,
        config_dict='TPOT light'
    )
    # reset verbosity = 3 for checking pbar message
    tpot_obj.verbosity = 3
    with closing(StringIO()) as our_file:
        tpot_obj._file=our_file
        tpot_obj._pbar = tqdm(total=10, disable=False, file=our_file)
        result_score_list = []
        result_score_list = tpot_obj._update_val(0.9999, result_score_list)
        assert_equal(result_score_list, [0.9999])
        # check "Timeout"
        result_score_list = tpot_obj._update_val("Timeout", result_score_list)
        our_file.seek(0)
        assert_in("Skipped pipeline #2 due to time out.", our_file.read())
        assert_equal(result_score_list, [0.9999, -float('inf')])


def test_preprocess_individuals():
    """Assert _preprocess_individuals preprocess DEAP individuals including one evaluated individual"""
    tpot_obj = TPOTClassifier(
        random_state=42,
        verbosity=0
    )

    pipeline_string_1 = (
        'LogisticRegression(PolynomialFeatures'
        '(input_matrix, PolynomialFeatures__degree=2, PolynomialFeatures__include_bias=False, '
        'PolynomialFeatures__interaction_only=False), LogisticRegression__C=10.0, '
        'LogisticRegression__dual=False, LogisticRegression__penalty=l2)'
    )

    # a normal pipeline
    pipeline_string_2 = (
        'DecisionTreeClassifier('
        'input_matrix, '
        'DecisionTreeClassifier__criterion=gini, '
        'DecisionTreeClassifier__max_depth=8, '
        'DecisionTreeClassifier__min_samples_leaf=5, '
        'DecisionTreeClassifier__min_samples_split=5)'
    )

    individuals = []
    individuals.append(creator.Individual.from_string(pipeline_string_1, tpot_obj._pset))
    individuals.append(creator.Individual.from_string(pipeline_string_2, tpot_obj._pset))

    # set pipeline 2 has been evaluated before
    tpot_obj.evaluated_individuals_[pipeline_string_2] = (1, 0.99999)

    # reset verbosity = 3 for checking pbar message
    tpot_obj.verbosity = 3
    with closing(StringIO()) as our_file:
        tpot_obj._file=our_file
        tpot_obj._pbar = tqdm(total=2, disable=False, file=our_file)
        operator_counts, eval_individuals_str, sklearn_pipeline_list, stats_dicts = \
                                tpot_obj._preprocess_individuals(individuals)
        our_file.seek(0)
        assert_in("Pipeline encountered that has previously been evaluated", our_file.read())
        assert_in(pipeline_string_1, eval_individuals_str)
        assert_equal(operator_counts[pipeline_string_1], 2)
        assert_equal(len(sklearn_pipeline_list), 1)


def test_preprocess_individuals_2():
    """Assert _preprocess_individuals preprocess DEAP individuals with one invalid pipeline"""
    tpot_obj = TPOTClassifier(
        random_state=42,
        verbosity=0
    )

    # pipeline with two PolynomialFeatures operator
    pipeline_string_1 = (
        'LogisticRegression(PolynomialFeatures'
        '(PolynomialFeatures(input_matrix, PolynomialFeatures__degree=2, '
        'PolynomialFeatures__include_bias=False, PolynomialFeatures__interaction_only=False), '
        'PolynomialFeatures__degree=2, PolynomialFeatures__include_bias=False, '
        'PolynomialFeatures__interaction_only=False), LogisticRegression__C=10.0, '
        'LogisticRegression__dual=False, LogisticRegression__penalty=l2)'
    )

    # a normal pipeline
    pipeline_string_2 = (
        'DecisionTreeClassifier('
        'input_matrix, '
        'DecisionTreeClassifier__criterion=gini, '
        'DecisionTreeClassifier__max_depth=8, '
        'DecisionTreeClassifier__min_samples_leaf=5, '
        'DecisionTreeClassifier__min_samples_split=5)'
    )

    individuals = []
    individuals.append(creator.Individual.from_string(pipeline_string_1, tpot_obj._pset))
    individuals.append(creator.Individual.from_string(pipeline_string_2, tpot_obj._pset))

    # reset verbosity = 3 for checking pbar message
    tpot_obj.verbosity = 3
    with closing(StringIO()) as our_file:
        tpot_obj._file=our_file
        tpot_obj._pbar = tqdm(total=3, disable=False, file=our_file)
        operator_counts, eval_individuals_str, sklearn_pipeline_list, stats_dicts = \
                                tpot_obj._preprocess_individuals(individuals)
        our_file.seek(0)

        assert_in("Invalid pipeline encountered. Skipping its evaluation.", our_file.read())
        assert_in(pipeline_string_2, eval_individuals_str)
        assert_equal(operator_counts[pipeline_string_2], 1)
        assert_equal(len(sklearn_pipeline_list), 1)


def test_preprocess_individuals_3():
    """Assert _preprocess_individuals updatas self._pbar.total when max_time_mins is not None"""
    tpot_obj = TPOTClassifier(
        population_size=2,
        offspring_size=4,
        random_state=42,
        max_time_mins=5,
        verbosity=0
    )

    pipeline_string_1 = (
        'LogisticRegression(PolynomialFeatures'
        '(input_matrix, PolynomialFeatures__degree=2, PolynomialFeatures__include_bias=False, '
        'PolynomialFeatures__interaction_only=False), LogisticRegression__C=10.0, '
        'LogisticRegression__dual=False, LogisticRegression__penalty=l2)'
    )

    # a normal pipeline
    pipeline_string_2 = (
        'DecisionTreeClassifier('
        'input_matrix, '
        'DecisionTreeClassifier__criterion=gini, '
        'DecisionTreeClassifier__max_depth=8, '
        'DecisionTreeClassifier__min_samples_leaf=5, '
        'DecisionTreeClassifier__min_samples_split=5)'
    )

    individuals = []
    individuals.append(creator.Individual.from_string(pipeline_string_1, tpot_obj._pset))
    individuals.append(creator.Individual.from_string(pipeline_string_2, tpot_obj._pset))

    # reset verbosity = 3 for checking pbar message

    with closing(StringIO()) as our_file:
        tpot_obj._file=our_file
        tpot_obj._pbar = tqdm(total=2, disable=False, file=our_file)
        tpot_obj._pbar.n = 2
        operator_counts, eval_individuals_str, sklearn_pipeline_list, stats_dicts = \
                                tpot_obj._preprocess_individuals(individuals)
        assert tpot_obj._pbar.total == 6


def test_imputer():
    """Assert that the TPOT fit function will not raise a ValueError in a dataset where NaNs are present."""
    tpot_obj = TPOTClassifier(
        random_state=42,
        population_size=1,
        offspring_size=2,
        generations=1,
        verbosity=0,
        config_dict='TPOT light'
    )
    features_with_nan = np.copy(training_features)
    features_with_nan[0][0] = float('nan')

    tpot_obj.fit(features_with_nan, training_target)


def test_imputer_2():
    """Assert that the TPOT predict function will not raise a ValueError in a dataset where NaNs are present."""
    tpot_obj = TPOTClassifier(
        random_state=42,
        population_size=1,
        offspring_size=2,
        generations=1,
        verbosity=0,
        config_dict='TPOT light'
    )
    features_with_nan = np.copy(training_features)
    features_with_nan[0][0] = float('nan')

    tpot_obj.fit(features_with_nan, training_target)
    tpot_obj.predict(features_with_nan)


def test_imputer_3():
    """Assert that the TPOT _impute_values function returns a feature matrix with imputed NaN values."""
    tpot_obj = TPOTClassifier(
        random_state=42,
        population_size=1,
        offspring_size=2,
        generations=1,
        verbosity=2,
        config_dict='TPOT light'
    )
    features_with_nan = np.copy(training_features)
    features_with_nan[0][0] = float('nan')
    with captured_output() as (out, err):
        imputed_features = tpot_obj._impute_values(features_with_nan)
        assert_in("Imputing missing values in feature set", out.getvalue())

    assert_not_equal(imputed_features[0][0], float('nan'))


def test_sparse_matrix():
    """Assert that the TPOT fit function will raise a ValueError in a sparse matrix with config_dict='TPOT light'."""
    tpot_obj = TPOTClassifier(
        random_state=42,
        population_size=1,
        offspring_size=2,
        generations=1,
        verbosity=0,
        config_dict='TPOT light'
    )

    assert_raises(ValueError, tpot_obj.fit, sparse_features, sparse_target)


def test_sparse_matrix_2():
    """Assert that the TPOT fit function will raise a ValueError in a sparse matrix with config_dict=None."""
    tpot_obj = TPOTClassifier(
        random_state=42,
        population_size=1,
        offspring_size=2,
        generations=1,
        verbosity=0,
        config_dict=None
    )

    assert_raises(ValueError, tpot_obj.fit, sparse_features, sparse_target)


def test_sparse_matrix_3():
    """Assert that the TPOT fit function will raise a ValueError in a sparse matrix with config_dict='TPOT MDR'."""
    tpot_obj = TPOTClassifier(
        random_state=42,
        population_size=1,
        offspring_size=2,
        generations=1,
        verbosity=0,
        config_dict='TPOT MDR'
    )

    assert_raises(ValueError, tpot_obj.fit, sparse_features, sparse_target)


def test_sparse_matrix_4():
    """Assert that the TPOT fit function will not raise a ValueError in a sparse matrix with config_dict='TPOT sparse'."""
    tpot_obj = TPOTClassifier(
        random_state=42,
        population_size=1,
        offspring_size=2,
        generations=1,
        verbosity=0,
        config_dict='TPOT sparse'
    )

    tpot_obj.fit(sparse_features, sparse_target)


def test_sparse_matrix_5():
    """Assert that the TPOT fit function will not raise a ValueError in a sparse matrix with a customized config dictionary."""
    tpot_obj = TPOTClassifier(
        random_state=42,
        population_size=1,
        offspring_size=2,
        generations=1,
        verbosity=0,
        config_dict='tests/test_config_sparse.py'
    )

    tpot_obj.fit(sparse_features, sparse_target)


def test_tpot_operator_factory_class():
    """Assert that the TPOT operators class factory."""
    test_config_dict = {
        'sklearn.svm.LinearSVC': {
            'penalty': ["l1", "l2"],
            'loss': ["hinge", "squared_hinge"],
            'dual': [True, False],
            'tol': [1e-5, 1e-4, 1e-3, 1e-2, 1e-1],
            'C': [1e-4, 1e-3, 1e-2, 1e-1, 0.5, 1., 5., 10., 15., 20., 25.]
        },

        'sklearn.linear_model.LogisticRegression': {
            'penalty': ["l1", "l2"],
            'C': [1e-4, 1e-3, 1e-2, 1e-1, 0.5, 1., 5., 10., 15., 20., 25.],
            'dual': [True, False]
        },

        'sklearn.preprocessing.Binarizer': {
            'threshold': np.arange(0.0, 1.01, 0.05)
        }
    }

    tpot_operator_list = []
    tpot_argument_list = []

    for key in sorted(test_config_dict.keys()):
        op, args = TPOTOperatorClassFactory(key, test_config_dict[key])
        tpot_operator_list.append(op)
        tpot_argument_list += args

    assert len(tpot_operator_list) == 3
    assert len(tpot_argument_list) == 9
    assert tpot_operator_list[0].root is True
    assert tpot_operator_list[1].root is False
    assert tpot_operator_list[2].type() == "Classifier or Regressor"
    assert tpot_argument_list[1].values == [True, False]


def test_PolynomialFeatures_exception():
    """Assert that TPOT allows only one PolynomialFeatures operator in a pipeline."""
    tpot_obj = TPOTClassifier()
    tpot_obj._pbar = tqdm(total=1, disable=True)
    # pipeline with one PolynomialFeatures operator
    pipeline_string_1 = (
        'LogisticRegression(PolynomialFeatures'
        '(input_matrix, PolynomialFeatures__degree=2, PolynomialFeatures__include_bias=False, '
        'PolynomialFeatures__interaction_only=False), LogisticRegression__C=10.0, '
        'LogisticRegression__dual=False, LogisticRegression__penalty=l2)'
    )

    # pipeline with two PolynomialFeatures operator
    pipeline_string_2 = (
        'LogisticRegression(PolynomialFeatures'
        '(PolynomialFeatures(input_matrix, PolynomialFeatures__degree=2, '
        'PolynomialFeatures__include_bias=False, PolynomialFeatures__interaction_only=False), '
        'PolynomialFeatures__degree=2, PolynomialFeatures__include_bias=False, '
        'PolynomialFeatures__interaction_only=False), LogisticRegression__C=10.0, '
        'LogisticRegression__dual=False, LogisticRegression__penalty=l2)'
    )

    # make a list for _evaluate_individuals
    pipelines = []
    pipelines.append(creator.Individual.from_string(pipeline_string_1, tpot_obj._pset))
    pipelines.append(creator.Individual.from_string(pipeline_string_2, tpot_obj._pset))
<<<<<<< HEAD

    for pipeline in pipelines:
        initialize_stats_dict(pipeline)

    fitness_scores = tpot_obj._evaluate_individuals(pipelines, training_features, training_target)
    known_scores = [(2, 0.98068077235290885), (5000.0, -float('inf'))]



=======
    fitness_scores = tpot_obj._evaluate_individuals(pipelines, pretest_X, pretest_y)
    known_scores = [(2, 0.94000000000000006), (5000.0, -float('inf'))]
>>>>>>> 4752bc6f
    assert np.allclose(known_scores, fitness_scores)


def test_pick_two_individuals_eligible_for_crossover():
    """Assert that pick_two_individuals_eligible_for_crossover() picks the correct pair of nodes to perform crossover with"""
    tpot_obj = TPOTClassifier()
    ind1 = creator.Individual.from_string(
        'BernoulliNB(input_matrix, BernoulliNB__alpha=1.0, BernoulliNB__fit_prior=True)',
        tpot_obj._pset
    )
    ind2 = creator.Individual.from_string(
        'BernoulliNB(input_matrix, BernoulliNB__alpha=10.0, BernoulliNB__fit_prior=True)',
        tpot_obj._pset
    )
    ind3 = creator.Individual.from_string(
        'GaussianNB(input_matrix)',
        tpot_obj._pset
    )

    pick1, pick2 = pick_two_individuals_eligible_for_crossover([ind1, ind2, ind3])
    assert ((str(pick1) == str(ind1) and str(pick2) == str(ind2)) or
             str(pick1) == str(ind2) and str(pick2) == str(ind1))

    ind4 = creator.Individual.from_string(
        'KNeighborsClassifier('
        'BernoulliNB(input_matrix, BernoulliNB__alpha=10.0, BernoulliNB__fit_prior=True),'
        'KNeighborsClassifier__n_neighbors=10, '
        'KNeighborsClassifier__p=1, '
        'KNeighborsClassifier__weights=uniform'
        ')',
        tpot_obj._pset
    )

    # Eventhough ind4 does not have the same primitive at the root, the tree shares a primitive with ind1
    pick1, pick2 = pick_two_individuals_eligible_for_crossover([ind1, ind3, ind4])
    assert ((str(pick1) == str(ind1) and str(pick2) == str(ind4)) or
             str(pick1) == str(ind4) and str(pick2) == str(ind1))


def test_pick_two_individuals_eligible_for_crossover_bad():
    """Assert that pick_two_individuals_eligible_for_crossover() returns the right output when no pair is eligible"""
    tpot_obj = TPOTClassifier()
    ind1 = creator.Individual.from_string(
        'BernoulliNB(input_matrix, BernoulliNB__alpha=1.0, BernoulliNB__fit_prior=True)',
        tpot_obj._pset
    )
    ind2 = creator.Individual.from_string(
        'BernoulliNB(input_matrix, BernoulliNB__alpha=1.0, BernoulliNB__fit_prior=True)',
        tpot_obj._pset
    )
    ind3 = creator.Individual.from_string(
        'GaussianNB(input_matrix)',
        tpot_obj._pset
    )

    # Ind1 and ind2 are not a pair because they are the same, ind3 shares no primitive
    pick1, pick2 = pick_two_individuals_eligible_for_crossover([ind1, ind2, ind3])
    assert pick1 is None and pick2 is None

    # You can not do crossover with a population of only 1.
    pick1, pick2 = pick_two_individuals_eligible_for_crossover([ind1])
    assert pick1 is None and pick2 is None

    # You can not do crossover with a population of 0.
    pick1, pick2 = pick_two_individuals_eligible_for_crossover([])
    assert pick1 is None and pick2 is None


def test_mate_operator():
    """Assert that self._mate_operator returns offsprings as expected."""
    tpot_obj = TPOTClassifier()
    ind1 = creator.Individual.from_string(
        'KNeighborsClassifier('
        'BernoulliNB(input_matrix, BernoulliNB__alpha=10.0, BernoulliNB__fit_prior=False),'
        'KNeighborsClassifier__n_neighbors=10, '
        'KNeighborsClassifier__p=1, '
        'KNeighborsClassifier__weights=uniform'
        ')',
        tpot_obj._pset
    )
    ind2 = creator.Individual.from_string(
        'KNeighborsClassifier('
        'BernoulliNB(input_matrix, BernoulliNB__alpha=10.0, BernoulliNB__fit_prior=True),'
        'KNeighborsClassifier__n_neighbors=10, '
        'KNeighborsClassifier__p=2, '
        'KNeighborsClassifier__weights=uniform'
        ')',
        tpot_obj._pset
    )

    # Initialize stats
    initialize_stats_dict(ind1)
    initialize_stats_dict(ind2)


    # set as evaluated pipelines in tpot_obj.evaluated_individuals_
    tpot_obj.evaluated_individuals_[str(ind1)] = (2, 0.99)
    tpot_obj.evaluated_individuals_[str(ind2)] = (2, 0.99)

    offspring1, offspring2 = tpot_obj._mate_operator(ind1, ind2)
    expected_offspring1 = (
        'KNeighborsClassifier('
        'BernoulliNB(input_matrix, BernoulliNB__alpha=10.0, BernoulliNB__fit_prior=False), '
        'KNeighborsClassifier__n_neighbors=10, '
        'KNeighborsClassifier__p=2, '
        'KNeighborsClassifier__weights=uniform'
        ')'
    )
    expected_offspring1_alt = (
        'KNeighborsClassifier('
        'BernoulliNB(input_matrix, BernoulliNB__alpha=10.0, BernoulliNB__fit_prior=True), '
        'KNeighborsClassifier__n_neighbors=10, '
        'KNeighborsClassifier__p=1, '
        'KNeighborsClassifier__weights=uniform'
        ')'
    )
    assert str(offspring1) in [expected_offspring1, expected_offspring1_alt]


def test_cxOnePoint():
    """Assert that cxOnePoint() returns the correct type of node between two fixed pipelines."""
    tpot_obj = TPOTClassifier()
    ind1 = creator.Individual.from_string(
        'KNeighborsClassifier('
        'BernoulliNB(input_matrix, BernoulliNB__alpha=10.0, BernoulliNB__fit_prior=False),'
        'KNeighborsClassifier__n_neighbors=10, '
        'KNeighborsClassifier__p=1, '
        'KNeighborsClassifier__weights=uniform'
        ')',
        tpot_obj._pset
    )
    ind2 = creator.Individual.from_string(
        'KNeighborsClassifier('
        'BernoulliNB(input_matrix, BernoulliNB__alpha=10.0, BernoulliNB__fit_prior=True),'
        'KNeighborsClassifier__n_neighbors=10, '
        'KNeighborsClassifier__p=2, '
        'KNeighborsClassifier__weights=uniform'
        ')',
        tpot_obj._pset
    )
    ind1[0].ret = Output_Array
    ind2[0].ret = Output_Array
    ind1_copy, ind2_copy = tpot_obj._toolbox.clone(ind1),tpot_obj._toolbox.clone(ind2)
    offspring1, offspring2 = cxOnePoint(ind1_copy, ind2_copy)

    assert offspring1[0].ret == Output_Array
    assert offspring2[0].ret == Output_Array


def test_mutNodeReplacement():
    """Assert that mutNodeReplacement() returns the correct type of mutation node in a fixed pipeline."""
    tpot_obj = TPOTClassifier()
    pipeline_string = (
        'LogisticRegression(PolynomialFeatures'
        '(input_matrix, PolynomialFeatures__degree=2, PolynomialFeatures__include_bias=False, '
        'PolynomialFeatures__interaction_only=False), LogisticRegression__C=10.0, '
        'LogisticRegression__dual=False, LogisticRegression__penalty=l2)'
    )

    pipeline = creator.Individual.from_string(pipeline_string, tpot_obj._pset)
    pipeline[0].ret = Output_Array
    old_ret_type_list = [node.ret for node in pipeline]
    old_prims_list = [node for node in pipeline if node.arity != 0]

    # test 10 times
    for _ in range(10):
        mut_ind = mutNodeReplacement(tpot_obj._toolbox.clone(pipeline), pset=tpot_obj._pset)
        new_ret_type_list = [node.ret for node in mut_ind[0]]
        new_prims_list = [node for node in mut_ind[0] if node.arity != 0]

        if new_prims_list == old_prims_list:  # Terminal mutated
            assert new_ret_type_list == old_ret_type_list
        else:  # Primitive mutated
            diff_prims = list(set(new_prims_list).symmetric_difference(old_prims_list))
            if len(diff_prims) > 1: # Sometimes mutation randomly replaces an operator that already in the pipelines
                assert diff_prims[0].ret == diff_prims[1].ret
        assert mut_ind[0][0].ret == Output_Array


def test_varOr():
    """Assert that varOr() applys crossover only and removes CV scores in offsprings."""
    tpot_obj = TPOTClassifier(
        random_state=42,
        verbosity=0,
        config_dict='TPOT light'
    )

    tpot_obj._pbar = tqdm(total=1, disable=True)
    pop = tpot_obj._toolbox.population(n=5)
    for ind in pop:
        initialize_stats_dict(ind)
        ind.fitness.values = (2, 1.0)


    offspring = varOr(pop, tpot_obj._toolbox, 5, cxpb=1.0, mutpb=0.0)
    invalid_ind = [ind for ind in offspring if not ind.fitness.valid]

    assert len(offspring) == 5
    assert len(invalid_ind) == 5


def test_varOr_2():
    """Assert that varOr() applys mutation only and removes CV scores in offsprings."""
    tpot_obj = TPOTClassifier(
        random_state=42,
        verbosity=0,
        config_dict='TPOT light'
    )

    tpot_obj._pbar = tqdm(total=1, disable=True)
    pop = tpot_obj._toolbox.population(n=5)
    for ind in pop:
        initialize_stats_dict(ind)
        ind.fitness.values = (2, 1.0)


    offspring = varOr(pop, tpot_obj._toolbox, 5, cxpb=0.0, mutpb=1.0)
    invalid_ind = [ind for ind in offspring if not ind.fitness.valid]

    assert len(offspring) == 5
    assert len(invalid_ind) == 5


def test_varOr_3():
    """Assert that varOr() applys reproduction only and does NOT remove CV scores in offsprings."""
    tpot_obj = TPOTClassifier(
        random_state=42,
        verbosity=0,
        config_dict='TPOT light'
    )

    tpot_obj._pbar = tqdm(total=1, disable=True)
    pop = tpot_obj._toolbox.population(n=5)
    for ind in pop:
        ind.fitness.values = (2, 1.0)

    offspring = varOr(pop, tpot_obj._toolbox, 5, cxpb=0.0, mutpb=0.0)
    invalid_ind = [ind for ind in offspring if not ind.fitness.valid]

    assert len(offspring) == 5
    assert len(invalid_ind) == 0


def test_operator_type():
    """Assert that TPOT operators return their type, e.g. 'Classifier', 'Preprocessor'."""
    assert TPOTSelectPercentile.type() == "Preprocessor or Selector"


def test_gen():
    """Assert that TPOT's gen_grow_safe function returns a pipeline of expected structure."""
    tpot_obj = TPOTClassifier()

    pipeline = tpot_obj._gen_grow_safe(tpot_obj._pset, 1, 3)

    assert len(pipeline) > 1
    assert pipeline[0].ret == Output_Array


def test_clean_pipeline_string():
    """Assert that clean_pipeline_string correctly returns a string without parameter prefixes"""

    with_prefix = 'BernoulliNB(input_matrix, BernoulliNB__alpha=1.0, BernoulliNB__fit_prior=True)'
    without_prefix = 'BernoulliNB(input_matrix, alpha=1.0, fit_prior=True)'
    tpot_obj = TPOTClassifier()
    ind1 = creator.Individual.from_string(with_prefix, tpot_obj._pset)

    pretty_string = tpot_obj.clean_pipeline_string(ind1)
    assert pretty_string == without_prefix<|MERGE_RESOLUTION|>--- conflicted
+++ resolved
@@ -1510,20 +1510,12 @@
     pipelines = []
     pipelines.append(creator.Individual.from_string(pipeline_string_1, tpot_obj._pset))
     pipelines.append(creator.Individual.from_string(pipeline_string_2, tpot_obj._pset))
-<<<<<<< HEAD
 
     for pipeline in pipelines:
         initialize_stats_dict(pipeline)
 
     fitness_scores = tpot_obj._evaluate_individuals(pipelines, training_features, training_target)
     known_scores = [(2, 0.98068077235290885), (5000.0, -float('inf'))]
-
-
-
-=======
-    fitness_scores = tpot_obj._evaluate_individuals(pipelines, pretest_X, pretest_y)
-    known_scores = [(2, 0.94000000000000006), (5000.0, -float('inf'))]
->>>>>>> 4752bc6f
     assert np.allclose(known_scores, fitness_scores)
 
 
