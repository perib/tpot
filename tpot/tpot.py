--- conflicted
+++ resolved
@@ -480,16 +480,12 @@
         """
 
         try:
-<<<<<<< HEAD
             if not (self.max_time_mins is None):
                 total_mins_elapsed = (datetime.now() - self._start_datetime).total_seconds() / 60.
                 if total_mins_elapsed >= self.max_time_mins:
                     raise KeyboardInterrupt('{} minutes have elapsed; TPOT must close down'.format(total_mins_elapsed))
 
-            # Transform the tree expression in a callable function
-=======
             # Transform the tree expression into an sklearn pipeline
->>>>>>> a45213cc
             sklearn_pipeline = self._toolbox.compile(expr=individual)
 
             # Count the number of pipeline operators as a measure of pipeline complexity
@@ -506,9 +502,7 @@
                 cv_scores = cross_val_score(sklearn_pipeline, features, classes, cv=self.num_cv_folds, scoring=self.scoring_function)
 
             resulting_score = np.mean(cv_scores)
-        except MemoryError:
-            # Throw out GP expressions that are too large to be compiled
-            return 5000., 0.
+
         except Exception:
             # Catch-all: Do not allow one pipeline that crashes to cause TPOT
             # to crash. Instead, assign the crashing pipeline a poor fitness
