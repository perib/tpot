# -*- coding: utf-8 -*-

"""Copyright 2015-Present Randal S. Olson.

This file is part of the TPOT library.

TPOT is free software: you can redistribute it and/or modify
it under the terms of the GNU Lesser General Public License as
published by the Free Software Foundation, either version 3 of
the License, or (at your option) any later version.

TPOT is distributed in the hope that it will be useful,
but WITHOUT ANY WARRANTY; without even the implied warranty of
MERCHANTABILITY or FITNESS FOR A PARTICULAR PURPOSE. See the
GNU Lesser General Public License for more details.

You should have received a copy of the GNU Lesser General Public
License along with TPOT. If not, see <http://www.gnu.org/licenses/>.

"""
from __future__ import print_function
import random
import inspect
import warnings
import sys
import imp
from functools import partial
from datetime import datetime
from multiprocessing import cpu_count
import os
import re

import numpy as np
from scipy import sparse
import deap
from deap import base, creator, tools, gp
from tqdm import tqdm
from copy import copy

from sklearn.base import BaseEstimator
from sklearn.utils import check_X_y
from sklearn.externals.joblib import Parallel, delayed
from sklearn.pipeline import make_pipeline, make_union
from sklearn.preprocessing import FunctionTransformer, Imputer
from sklearn.model_selection import train_test_split
from sklearn.metrics.scorer import make_scorer

from update_checker import update_check

from ._version import __version__
from .operator_utils import TPOTOperatorClassFactory, Operator, ARGType
from .export_utils import export_pipeline, expr_to_tree, generate_pipeline_code
from .decorators import _pre_test
from .builtins import CombineDFs, StackingEstimator

from .config.classifier_light import classifier_config_dict_light
from .config.regressor_light import regressor_config_dict_light
from .config.classifier_mdr import tpot_mdr_classifier_config_dict
from .config.regressor_mdr import tpot_mdr_regressor_config_dict
from .config.regressor_sparse import regressor_config_sparse
from .config.classifier_sparse import classifier_config_sparse

from .metrics import SCORERS
from .gp_types import Output_Array
from .gp_deap import eaMuPlusLambda, mutNodeReplacement, _wrapped_cross_val_score, cxOnePoint


# hot patch for Windows: solve the problem of crashing python after Ctrl + C in Windows OS
# https://github.com/ContinuumIO/anaconda-issues/issues/905
if sys.platform.startswith('win'):
    import win32api
    try:
        import _thread
    except ImportError:
        import thread as _thread

    def handler(dwCtrlType, hook_sigint=_thread.interrupt_main):
        """SIGINT handler function."""
        if dwCtrlType == 0:  # CTRL_C_EVENT
            hook_sigint()
            return 1  # don't chain to the next handler
        return 0
    win32api.SetConsoleCtrlHandler(handler, 1)


class TPOTBase(BaseEstimator):
    """Automatically creates and optimizes machine learning pipelines using GP."""

    def __init__(self, generations=100, population_size=100, offspring_size=None,
                 mutation_rate=0.9, crossover_rate=0.1,
                 scoring=None, cv=5, subsample=1.0, n_jobs=1,
                 max_time_mins=None, max_eval_time_mins=5,
                 random_state=None, config_dict=None,
                 warm_start=False, periodic_checkpoint_folder=None, early_stop=None,
                 verbosity=0, disable_update_check=False):
        """Set up the genetic programming algorithm for pipeline optimization.

        Parameters
        ----------
        generations: int, optional (default: 100)
            Number of iterations to the run pipeline optimization process.
            Generally, TPOT will work better when you give it more generations (and
            therefore time) to optimize the pipeline. TPOT will evaluate
            POPULATION_SIZE + GENERATIONS x OFFSPRING_SIZE pipelines in total.
        population_size: int, optional (default: 100)
            Number of individuals to retain in the GP population every generation.
            Generally, TPOT will work better when you give it more individuals
            (and therefore time) to optimize the pipeline. TPOT will evaluate
            POPULATION_SIZE + GENERATIONS x OFFSPRING_SIZE pipelines in total.
        offspring_size: int, optional (default: None)
            Number of offspring to produce in each GP generation.
            By default, offspring_size = population_size.
        mutation_rate: float, optional (default: 0.9)
            Mutation rate for the genetic programming algorithm in the range [0.0, 1.0].
            This parameter tells the GP algorithm how many pipelines to apply random
            changes to every generation. We recommend using the default parameter unless
            you understand how the mutation rate affects GP algorithms.
        crossover_rate: float, optional (default: 0.1)
            Crossover rate for the genetic programming algorithm in the range [0.0, 1.0].
            This parameter tells the genetic programming algorithm how many pipelines to
            "breed" every generation. We recommend using the default parameter unless you
            understand how the mutation rate affects GP algorithms.
        scoring: string or callable, optional
            Function used to evaluate the quality of a given pipeline for the
            problem. By default, accuracy is used for classification problems and
            mean squared error (MSE) for regression problems.

            Offers the same options as sklearn.model_selection.cross_val_score as well as
            a built-in score 'balanced_accuracy'. Classification metrics:

            ['accuracy', 'adjusted_rand_score', 'average_precision', 'balanced_accuracy',
            'f1', 'f1_macro', 'f1_micro', 'f1_samples', 'f1_weighted',
            'precision', 'precision_macro', 'precision_micro', 'precision_samples',
            'precision_weighted', 'recall', 'recall_macro', 'recall_micro',
            'recall_samples', 'recall_weighted', 'roc_auc']

            Regression metrics:

            ['neg_median_absolute_error', 'neg_mean_absolute_error',
            'neg_mean_squared_error', 'r2']

            If you would like to use a custom scoring function, you can pass a callable
            function to this parameter with the signature scorer(y_true, y_pred).
            See the section on scoring functions in the documentation for more details.

            TPOT assumes that any custom scoring function with "error" or "loss" in the
            name is meant to be minimized, whereas any other functions will be maximized.
        cv: int or cross-validation generator, optional (default: 5)
            If CV is a number, then it is the number of folds to evaluate each
            pipeline over in k-fold cross-validation during the TPOT optimization
             process. If it is an object then it is an object to be used as a
             cross-validation generator.
        subsample: float, optional (default: 1.0)
            Subsample ratio of the training instance. Setting it to 0.5 means that TPOT
            randomly collects half of training samples for pipeline optimization process.
        n_jobs: int, optional (default: 1)
            Number of CPUs for evaluating pipelines in parallel during the TPOT
            optimization process. Assigning this to -1 will use as many cores as available
            on the computer.
        max_time_mins: int, optional (default: None)
            How many minutes TPOT has to optimize the pipeline.
            If provided, this setting will override the "generations" parameter and allow
            TPOT to run until it runs out of time.
        max_eval_time_mins: int, optional (default: 5)
            How many minutes TPOT has to optimize a single pipeline.
            Setting this parameter to higher values will allow TPOT to explore more
            complex pipelines, but will also allow TPOT to run longer.
        random_state: int, optional (default: None)
            Random number generator seed for TPOT. Use this parameter to make sure
            that TPOT will give you the same results each time you run it against the
            same data set with that seed.
        config_dict: a Python dictionary or string, optional (default: None)
            Python dictionary:
                A dictionary customizing the operators and parameters that
                TPOT uses in the optimization process.
                For examples, see config_regressor.py and config_classifier.py
            Path for configuration file:
                A path to a configuration file for customizing the operators and parameters that
                TPOT uses in the optimization process.
                For examples, see config_regressor.py and config_classifier.py
            String 'TPOT light':
                TPOT uses a light version of operator configuration dictionary instead of
                the default one.
            String 'TPOT MDR':
                TPOT uses a list of TPOT-MDR operator configuration dictionary instead of
                the default one.
            String 'TPOT sparse':
                TPOT uses a configuration dictionary with a one-hot-encoder and the
                operators normally included in TPOT that also support sparse matrices.
        warm_start: bool, optional (default: False)
            Flag indicating whether the TPOT instance will reuse the population from
            previous calls to fit().
        periodic_checkpoint_folder: path string, optional (default: None)
            If supplied, a folder in which tpot will periodically save the best pipeline so far while optimizing.
            Currently once per generation but not more often than once per 30 seconds.
            Useful in multiple cases:
                Sudden death before tpot could save optimized pipeline
                Track its progress
                Grab pipelines while it's still optimizing
        early_stop: int or None (default: None)
            How many generations TPOT checks whether there is no improvement in optimization process.
            End optimization process if there is no improvement in the set number of generations.
        verbosity: int, optional (default: 0)
            How much information TPOT communicates while it's running.
            0 = none, 1 = minimal, 2 = high, 3 = all.
            A setting of 2 or higher will add a progress bar during the optimization procedure.
        disable_update_check: bool, optional (default: False)
            Flag indicating whether the TPOT version checker should be disabled.

        Returns
        -------
        None

        """
        if self.__class__.__name__ == 'TPOTBase':
            raise RuntimeError('Do not instantiate the TPOTBase class directly; use TPOTRegressor or TPOTClassifier instead.')

        # Prompt the user if their version is out of date
        self.disable_update_check = disable_update_check
        if not self.disable_update_check:
            update_check('tpot', __version__)

        self._pareto_front = None
        self._optimized_pipeline = None
        self._optimized_pipeline_score = None
        self._exported_pipeline_text = ""
        self.fitted_pipeline_ = None
        self._fitted_imputer = None
        self._imputed = False
        self._pop = []
        self.warm_start = warm_start
        self.population_size = population_size
        self.generations = generations
        self.max_time_mins = max_time_mins
        self.max_eval_time_mins = max_eval_time_mins
        self.max_eval_time_seconds = max(int(self.max_eval_time_mins * 60), 1)
        self.periodic_checkpoint_folder = periodic_checkpoint_folder
        self.early_stop = early_stop
        self._last_optimized_pareto_front = None
        self._last_optimized_pareto_front_n_gens = 0

        # dont save periodic pipelines more often than this
        self._output_best_pipeline_period_seconds = 30

        # Try crossover and mutation at most this many times for
        # any one given individual (or pair of individuals)
        self._max_mut_loops = 50

        # Set offspring_size equal to population_size by default
        if offspring_size:
            self.offspring_size = offspring_size
        else:
            self.offspring_size = population_size

        self.config_dict_params=config_dict
        self._setup_config(self.config_dict_params)

        self.operators = []
        self.arguments = []
        for key in sorted(self.config_dict.keys()):
            op_class, arg_types = TPOTOperatorClassFactory(
                key,
                self.config_dict[key],
                BaseClass=Operator,
                ArgBaseClass=ARGType
            )
            if op_class:
                self.operators.append(op_class)
                self.arguments += arg_types

        # Schedule TPOT to run for many generations if the user specifies a
        # run-time limit TPOT will automatically interrupt itself when the timer
        # runs out
        if max_time_mins is not None:
            self.generations = 1000000

        self.mutation_rate = mutation_rate
        self.crossover_rate = crossover_rate

        if self.mutation_rate + self.crossover_rate > 1:
            raise ValueError(
                'The sum of the crossover and mutation probabilities must be <= 1.0.'
            )

        self.verbosity = verbosity
        self.operators_context = {
            'make_pipeline': make_pipeline,
            'make_union': make_union,
            'StackingEstimator': StackingEstimator,
            'FunctionTransformer': FunctionTransformer,
            'copy': copy
        }
        self._pbar = None
        # Specifies where to output the progress messages (default: sys.stdout).
        # Maybe open this API in future version of TPOT.(io.TextIOWrapper or io.StringIO)
        self._file = sys.stdout

        # Dictionary of individuals that have already been evaluated in previous
        # generations
        self.evaluated_individuals_ = {}
        self.random_state = random_state

        # If the user passed a custom scoring function, store it in the sklearn
        # SCORERS dictionary
        if scoring:
            if hasattr(scoring, '__call__'):
                scoring_name = scoring.__name__
                greater_is_better = 'loss' not in scoring_name and 'error' not in scoring_name
                SCORERS[scoring_name] = make_scorer(scoring, greater_is_better=greater_is_better)
                self.scoring_function = scoring_name
            else:
                if scoring not in SCORERS:
                    raise ValueError(
                        'The scoring function {} is not available. Please '
                        'choose a valid scoring function from the TPOT '
                        'documentation.'.format(scoring)
                    )
                self.scoring_function = scoring

        self.cv = cv
        self.subsample = subsample
        if self.subsample <= 0.0 or self.subsample > 1.0:
            raise ValueError(
                'The subsample ratio of the training instance must be in the range (0.0, 1.0].'
            )
        if n_jobs == -1:
            self.n_jobs = cpu_count()
        else:
            self.n_jobs = n_jobs

        self._setup_pset()
        self._setup_toolbox()


    def _setup_config(self, config_dict):
        if config_dict:
            if isinstance(config_dict, dict):
                self.config_dict = config_dict
            elif config_dict == 'TPOT light':
                if self.classification:
                    self.config_dict = classifier_config_dict_light
                else:
                    self.config_dict = regressor_config_dict_light
            elif config_dict == 'TPOT MDR':
                if self.classification:
                    self.config_dict = tpot_mdr_classifier_config_dict
                else:
                    self.config_dict = tpot_mdr_regressor_config_dict
            elif config_dict == 'TPOT sparse':
                if self.classification:
                    self.config_dict = classifier_config_sparse
                else:
                    self.config_dict = regressor_config_sparse
            else:
                config = self._read_config_file(config_dict)
                if hasattr(config, 'tpot_config'):
                    self.config_dict = config.tpot_config
                else:
                    raise ValueError(
                                    'Could not find "tpot_config" in configuration file {}. '
                                    'When using a custom config file for customizing operators '
                                    'dictionary, the file must have a python dictionary with '
                                    'the standardized name of "tpot_config"'.format(config_dict)
                                    )
        else:
            self.config_dict = self.default_config_dict


    def _read_config_file(self, config_path):
        if os.path.isfile(config_path):
            try:
                custom_config = imp.new_module('custom_config')

                with open(config_path, 'r') as config_file:
                    file_string = config_file.read()
                    exec(file_string, custom_config.__dict__)
                return custom_config
            except Exception as e:
                raise ValueError(
                    'An error occured while attempting to read the specified '
                    'custom TPOT operator configuration file: {}'.format(e)
                )
        else:
            raise ValueError(
                'Could not open specified TPOT operator config file: '
                '{}'.format(config_path)
            )


    def _setup_pset(self):
        if self.random_state is not None:
            random.seed(self.random_state)
            np.random.seed(self.random_state)

        self._pset = gp.PrimitiveSetTyped('MAIN', [np.ndarray], Output_Array)
        self._pset.renameArguments(ARG0='input_matrix')
        self._add_operators()
        self._add_terminals()

        if self.verbosity > 2:
            print('{} operators have been imported by TPOT.'.format(len(self.operators)))


    def _add_operators(self):
        for operator in self.operators:
            if operator.root:
                # We need to add rooted primitives twice so that they can
                # return both an Output_Array (and thus be the root of the tree),
                # and return a np.ndarray so they can exist elsewhere in the tree.
                p_types = (operator.parameter_types()[0], Output_Array)
                self._pset.addPrimitive(operator, *p_types)

            self._pset.addPrimitive(operator, *operator.parameter_types())

            # Import required modules into local namespace so that pipelines
            # may be evaluated directly
            for key in sorted(operator.import_hash.keys()):
                module_list = ', '.join(sorted(operator.import_hash[key]))

                if key.startswith('tpot.'):
                    exec('from {} import {}'.format(key[4:], module_list))
                else:
                    exec('from {} import {}'.format(key, module_list))

                for var in operator.import_hash[key]:
                    self.operators_context[var] = eval(var)

        self._pset.addPrimitive(CombineDFs(), [np.ndarray, np.ndarray], np.ndarray)


    def _add_terminals(self):
        for _type in self.arguments:
            type_values = list(_type.values)

            for val in type_values:
                terminal_name = _type.__name__ + "=" + str(val)
                self._pset.addTerminal(val, _type, name=terminal_name)


    def _setup_toolbox(self):
        creator.create('FitnessMulti', base.Fitness, weights=(-1.0, 1.0))
        creator.create('Individual', gp.PrimitiveTree, fitness=creator.FitnessMulti)

        self._toolbox = base.Toolbox()
        self._toolbox.register('expr', self._gen_grow_safe, pset=self._pset, min_=1, max_=3)
        self._toolbox.register('individual', tools.initIterate, creator.Individual, self._toolbox.expr)
        self._toolbox.register('population', tools.initRepeat, list, self._toolbox.individual)
        self._toolbox.register('compile', self._compile_to_sklearn)
        self._toolbox.register('select', tools.selNSGA2)
        self._toolbox.register('mate', self._mate_operator)
        self._toolbox.register('expr_mut', self._gen_grow_safe, min_=1, max_=4)
        self._toolbox.register('mutate', self._random_mutation_operator)


    def fit(self, features, target, sample_weight=None, groups=None):
        """Fit an optimized machine learning pipeline.

        Uses genetic programming to optimize a machine learning pipeline that
        maximizes score on the provided features and target. Performs internal
        k-fold cross-validaton to avoid overfitting on the training data.

        Parameters
        ----------
        features: array-like {n_samples, n_features}
            Feature matrix

            TPOT and all scikit-learn algorithms assume that the features will be numerical
            and there will be no missing values. As such, when a feature matrix is provided
            to TPOT, all missing values will automatically be replaced (i.e., imputed) using
            median value imputation.

            If you wish to use a different imputation strategy than median imputation, please
            make sure to apply imputation to your feature set prior to passing it to TPOT.
        target: array-like {n_samples}
            List of class labels for prediction
        sample_weight: array-like {n_samples}, optional
            Per-sample weights. Higher weights force TPOT to put more emphasis on those points
        groups: array-like, with shape {n_samples, }, optional
            Group labels for the samples used when performing cross-validation.
            This parameter should only be used in conjunction with sklearn's Group cross-validation
            functions, such as sklearn.model_selection.GroupKFold

        Returns
        -------
        self: object
            Returns a copy of the fitted TPOT object

        """
        features = features.astype(np.float64)

        # Resets the imputer to be fit for the new dataset
        self._fitted_imputer = None
        self._imputed = False
        # If features is a sparse matrix, do not apply imputation
        if sparse.issparse(features):
            if self.config_dict_params in [None, "TPOT light", "TPOT MDR"]:
                raise ValueError(
                                'Not all operators in {} supports sparse matrix. '
                                'Please use \"TPOT sparse\" for sparse matrix.'.format(self.config_dict_params)
                                )
            elif self.config_dict_params != "TPOT sparse":
                print(
                    'Warning: Since the input matrix is a sparse matrix, please makes sure all the operators in the '
                    'customized config dictionary supports sparse matriies.'
                    )
        else:
            if np.any(np.isnan(features)):
                self._imputed = True
                features = self._impute_values(features)

        self._check_dataset(features, target)

        # Randomly collect a subsample of training samples for pipeline optimization process.
        if self.subsample < 1.0:
            features, _, target, _ = train_test_split(features, target, train_size=self.subsample, random_state=self.random_state)
            # Raise a warning message if the training size is less than 1500 when subsample is not default value
            if features.shape[0] < 1500:
                print(
                    'Warning: Although subsample can accelerate pipeline optimization process, '
                    'too small training sample size may cause unpredictable effect on maximizing '
                    'score in pipeline optimization process. Increasing subsample ratio may get '
                    'a more reasonable outcome from optimization process in TPOT.'
                    )

        # Set the seed for the GP run
        if self.random_state is not None:
            random.seed(self.random_state)  # deap uses random
            np.random.seed(self.random_state)

        self._start_datetime = datetime.now()
        self._last_pipeline_write = self._start_datetime
        self._toolbox.register('evaluate', self._evaluate_individuals, features=features, target=target, sample_weight=sample_weight, groups=groups)

        # assign population, self._pop can only be not None if warm_start is enabled
        if self._pop:
            pop = self._pop
        else:
            pop = self._toolbox.population(n=self.population_size)

        def pareto_eq(ind1, ind2):
            """Determine whether two individuals are equal on the Pareto front.

            Parameters
            ----------
            ind1: DEAP individual from the GP population
                First individual to compare
            ind2: DEAP individual from the GP population
                Second individual to compare

            Returns
            ----------
            individuals_equal: bool
                Boolean indicating whether the two individuals are equal on
                the Pareto front

            """
            return np.allclose(ind1.fitness.values, ind2.fitness.values)

        # Generate new pareto front if it doesn't already exist for warm start
        if not self.warm_start or not self._pareto_front:
            self._pareto_front = tools.ParetoFront(similar=pareto_eq)

        # Start the progress bar
        if self.max_time_mins:
            total_evals = self.population_size
        else:
            total_evals = self.offspring_size * self.generations + self.population_size

        self._pbar = tqdm(total=total_evals, unit='pipeline', leave=False,
                          disable=not (self.verbosity >= 2), desc='Optimization Progress')

        try:
            with warnings.catch_warnings():
                warnings.simplefilter('ignore')
                pop, _ = eaMuPlusLambda(
                    population=pop,
                    toolbox=self._toolbox,
                    mu=self.population_size,
                    lambda_=self.offspring_size,
                    cxpb=self.crossover_rate,
                    mutpb=self.mutation_rate,
                    ngen=self.generations,
                    pbar=self._pbar,
                    halloffame=self._pareto_front,
                    verbose=self.verbosity,
                    per_generation_function=self._check_periodic_pipeline
                )

            # store population for the next call
            if self.warm_start:
                self._pop = pop

        # Allow for certain exceptions to signal a premature fit() cancellation
        except (KeyboardInterrupt, SystemExit, StopIteration) as e:
            if self.verbosity > 0:
                self._pbar.write('', file=self._file)
                self._pbar.write('{}\nTPOT closed prematurely. Will use the current best pipeline.'.format(e),
                                    file=self._file)
        finally:
            # keep trying 10 times in case weird things happened like multiple CTRL+C or exceptions
            attempts = 10
            for attempt in range(attempts):
                try:
                    # Close the progress bar
                    # Standard truthiness checks won't work for tqdm
                    if not isinstance(self._pbar, type(None)):
                        self._pbar.close()

                    self._update_top_pipeline()
                    self._summary_of_best_pipeline(features, target)
                    break

                except (KeyboardInterrupt, SystemExit, Exception) as e:
                    # raise the exception if it's our last attempt
                    if attempt == (attempts - 1):
                        raise e
            return self


    def _update_top_pipeline(self):
        """Helper function to update the _optimized_pipeline field.
        """
        # Store the pipeline with the highest internal testing score
        if self._pareto_front:
            self._optimized_pipeline_score = -float('inf')
            for pipeline, pipeline_scores in zip(self._pareto_front.items, reversed(self._pareto_front.keys)):
                if pipeline_scores.wvalues[1] > self._optimized_pipeline_score:
                    self._optimized_pipeline = pipeline
                    self._optimized_pipeline_score = pipeline_scores.wvalues[1]

            if not self._optimized_pipeline:
                raise RuntimeError('There was an error in the TPOT optimization '
                                  'process. This could be because the data was '
                                  'not formatted properly, or because data for '
                                  'a regression problem was provided to the '
                                  'TPOTClassifier object. Please make sure you '
                                  'passed the data to TPOT correctly.')
            else:
                pareto_front_wvalues = [pipeline_scores.wvalues[1] for pipeline_scores in self._pareto_front.keys]
                if not self._last_optimized_pareto_front:
                    self._last_optimized_pareto_front = pareto_front_wvalues
                elif self._last_optimized_pareto_front == pareto_front_wvalues:
                    self._last_optimized_pareto_front_n_gens += 1
                else:
                    self._last_optimized_pareto_front = pareto_front_wvalues
                    self._last_optimized_pareto_front_n_gens = 0
        else:
            # If user passes CTRL+C in initial generation, self._pareto_front (halloffame) shoule be not updated yet.
            # need raise RuntimeError because no pipeline has been optimized
            raise RuntimeError('A pipeline has not yet been optimized. Please call fit() first.')


    def _summary_of_best_pipeline(self, features, target):
        """Print out best pipeline at the end of optimization process.

        Parameters
        ----------
        features: array-like {n_samples, n_features}
            Feature matrix

        target: array-like {n_samples}
            List of class labels for prediction

        Returns
        -------
        self: object
            Returns a copy of the fitted TPOT object
        """
        if not self._optimized_pipeline:
            raise RuntimeError('There was an error in the TPOT optimization '
                              'process. This could be because the data was '
                              'not formatted properly, or because data for '
                              'a regression problem was provided to the '
                              'TPOTClassifier object. Please make sure you '
                              'passed the data to TPOT correctly.')
        else:
            self.fitted_pipeline_ = self._toolbox.compile(expr=self._optimized_pipeline)

            with warnings.catch_warnings():
                warnings.simplefilter('ignore')
                self.fitted_pipeline_.fit(features, target)

            if self.verbosity in [1, 2]:
                # Add an extra line of spacing if the progress bar was used
                if self.verbosity >= 2:
                    print('')

                optimized_pipeline_str = self.clean_pipeline_string(self._optimized_pipeline)
                print('Best pipeline:', optimized_pipeline_str)

            # Store and fit the entire Pareto front as fitted models for convenience
            self.pareto_front_fitted_pipelines_ = {}

            for pipeline in self._pareto_front.items:
                self.pareto_front_fitted_pipelines_[str(pipeline)] = self._toolbox.compile(expr=pipeline)
                with warnings.catch_warnings():
                    warnings.simplefilter('ignore')
                    self.pareto_front_fitted_pipelines_[str(pipeline)].fit(features, target)


    def predict(self, features):
        """Use the optimized pipeline to predict the target for a feature set.

        Parameters
        ----------
        features: array-like {n_samples, n_features}
            Feature matrix

        Returns
        ----------
        array-like: {n_samples}
            Predicted target for the samples in the feature matrix

        """
        if not self.fitted_pipeline_:
            raise RuntimeError('A pipeline has not yet been optimized. Please call fit() first.')

        features = features.astype(np.float64)

        if np.any(np.isnan(features)):
            self._imputed = True
            features = self._impute_values(features)
        else:
            self._imputed = False

        return self.fitted_pipeline_.predict(features)


    def fit_predict(self, features, target, sample_weight=None, groups=None):
        """Call fit and predict in sequence.

        Parameters
        ----------
        features: array-like {n_samples, n_features}
            Feature matrix
        target: array-like {n_samples}
            List of class labels for prediction
        sample_weight: array-like {n_samples}, optional
            Per-sample weights. Higher weights force TPOT to put more emphasis on those points
        groups: array-like, with shape {n_samples, }, optional
            Group labels for the samples used when performing cross-validation.
            This parameter should only be used in conjunction with sklearn's Group cross-validation
            functions, such as sklearn.model_selection.GroupKFold

        Returns
        ----------
        array-like: {n_samples}
            Predicted target for the provided features

        """
        self.fit(features, target, sample_weight=sample_weight, groups=groups)
        return self.predict(features)


    def score(self, testing_features, testing_target):
        """Return the score on the given testing data using the user-specified scoring function.

        Parameters
        ----------
        testing_features: array-like {n_samples, n_features}
            Feature matrix of the testing set
        testing_target: array-like {n_samples}
            List of class labels for prediction in the testing set

        Returns
        -------
        accuracy_score: float
            The estimated test set accuracy

        """
        if self.fitted_pipeline_ is None:
            raise RuntimeError('A pipeline has not yet been optimized. Please call fit() first.')

        # If the scoring function is a string, we must adjust to use the sklearn
        # scoring interface
        score = SCORERS[self.scoring_function](
            self.fitted_pipeline_,
            testing_features.astype(np.float64),
            testing_target.astype(np.float64)
        )
        return abs(score)


    def predict_proba(self, features):
        """Use the optimized pipeline to estimate the class probabilities for a feature set.

        Parameters
        ----------
        features: array-like {n_samples, n_features}
            Feature matrix of the testing set

        Returns
        -------
        array-like: {n_samples, n_target}
            The class probabilities of the input samples

        """
        if not self.fitted_pipeline_:
            raise RuntimeError('A pipeline has not yet been optimized. Please call fit() first.')
        else:
            if not(hasattr(self.fitted_pipeline_, 'predict_proba')):
                raise RuntimeError('The fitted pipeline does not have the predict_proba() function.')
            return self.fitted_pipeline_.predict_proba(features.astype(np.float64))


    def set_params(self, **params):
        """Set the parameters of TPOT.

        Returns
        -------
        self
        """
        self.__init__(**params)

        return self


    def clean_pipeline_string(self, individual):
        """Provide a string of the individual without the parameter prefixes.

        Parameters
        ----------
        individual: individual
            Individual which should be represented by a pretty string

        Returns
        -------
        A string like str(individual), but with parameter prefixes removed.

        """
        dirty_string = str(individual)
        # There are many parameter prefixes in the pipeline strings, used solely for
        # making the terminal name unique, eg. LinearSVC__.
        parameter_prefixes = [(m.start(), m.end()) for m in re.finditer(', [\w]+__', dirty_string)]
        # We handle them in reverse so we do not mess up indices
        pretty = dirty_string
        for (start, end) in reversed(parameter_prefixes):
            pretty = pretty[:start+2] + pretty[end:]

        return pretty


    def _check_periodic_pipeline(self):
        """If enough time has passed, save a new optimized pipeline.

        Currently used in the per generation hook in the optimization loop.
        """
        self._update_top_pipeline()
        if self.periodic_checkpoint_folder is not None:
            total_since_last_pipeline_save = (datetime.now() - self._last_pipeline_write).total_seconds()
            if total_since_last_pipeline_save > self._output_best_pipeline_period_seconds:
                self._last_pipeline_write = datetime.now()
                self._save_periodic_pipeline()

        if self.early_stop is not None:
            if self._last_optimized_pareto_front_n_gens >= self.early_stop:
                raise StopIteration("The optimized pipeline was not improved after evaluating {} more generations. "
                                        "Will end the optimization process.\n".format(self.early_stop))


    def _save_periodic_pipeline(self):
        try:
            filename = os.path.join(self.periodic_checkpoint_folder, 'pipeline_{}.py'.format(datetime.now().strftime('%Y.%m.%d_%H-%M-%S')))
            did_export = self.export(filename, skip_if_repeated=True)
            if not did_export:
                self._update_pbar(pbar_num=0, pbar_msg='Periodic pipeline was not saved, probably saved before...')
            else:
                self._update_pbar(pbar_num=0, pbar_msg='Saving best periodic pipeline to {}'.format(filename))
        except Exception as e:
            self._update_pbar(pbar_num=0, pbar_msg='Failed saving periodic pipeline, exception:\n{}'.format(str(e)[:250]))


    def export(self, output_file_name, skip_if_repeated=False):
        """Export the optimized pipeline as Python code.

        Parameters
        ----------
        output_file_name: string
            String containing the path and file name of the desired output file
        skip_if_repeated: boolean
            If True, skip the actual writing if a pipeline
            code would be identical to the last pipeline exported

        Returns
        -------
        False if it skipped writing the pipeline to file
        True if the pipeline was actually written

        """
        if self._optimized_pipeline is None:
            raise RuntimeError('A pipeline has not yet been optimized. Please call fit() first.')

        to_write = export_pipeline(self._optimized_pipeline, self.operators, self._pset, self._imputed, self._optimized_pipeline_score)

        # dont export a pipeline you just had
        if skip_if_repeated and (self._exported_pipeline_text == to_write):
            return False

        with open(output_file_name, 'w') as output_file:
            output_file.write(to_write)
            self._exported_pipeline_text = to_write

        return True


    def _impute_values(self, features):
        """Impute missing values in a feature set.

        Parameters
        ----------
        features: array-like {n_samples, n_features}
            A feature matrix

        Returns
        -------
        array-like {n_samples, n_features}
        """
        if self.verbosity > 1:
            print('Imputing missing values in feature set')

        if self._fitted_imputer is None:
            self._fitted_imputer = Imputer(strategy="median")
            self._fitted_imputer.fit(features)

        return self._fitted_imputer.transform(features)


    def _check_dataset(self, features, target):
        """Check if a dataset has a valid feature set and labels.

        Parameters
        ----------
        features: array-like {n_samples, n_features}
            Feature matrix
        target: array-like {n_samples}
            List of class labels for prediction

        Returns
        -------
        None
        """
        try:
            check_X_y(features, target, accept_sparse=True)
        except (AssertionError, ValueError):
            raise ValueError(
                'Error: Input data is not in a valid format. Please confirm '
                'that the input data is scikit-learn compatible. For example, '
                'the features must be a 2-D array and target labels must be a '
                '1-D array.'
            )

    def _compile_to_sklearn(self, expr):
        """Compile a DEAP pipeline into a sklearn pipeline.

        Parameters
        ----------
        expr: DEAP individual
            The DEAP pipeline to be compiled

        Returns
        -------
        sklearn_pipeline: sklearn.pipeline.Pipeline
        """
        sklearn_pipeline = generate_pipeline_code(expr_to_tree(expr, self._pset), self.operators)
        return eval(sklearn_pipeline, self.operators_context)


    def _set_param_recursive(self, pipeline_steps, parameter, value):
        """Recursively iterate through all objects in the pipeline and set a given parameter.

        Parameters
        ----------
        pipeline_steps: array-like
            List of (str, obj) tuples from a scikit-learn pipeline or related object
        parameter: str
            The parameter to assign a value for in each pipeline object
        value: any
            The value to assign the parameter to in each pipeline object
        Returns
        -------
        None

        """
        for (_, obj) in pipeline_steps:
            recursive_attrs = ['steps', 'transformer_list', 'estimators']
            for attr in recursive_attrs:
                if hasattr(obj, attr):
                    self._set_param_recursive(getattr(obj, attr), parameter, value)
            if hasattr(obj, 'estimator'): # nested estimator
                est = getattr(obj, 'estimator')
                if hasattr(est, parameter):
                    setattr(est, parameter, value)
            if hasattr(obj, parameter):
                setattr(obj, parameter, value)


    def _stop_by_max_time_mins(self):
        """Stop optimization process once maximum minutes have elapsed."""
        if self.max_time_mins:
            total_mins_elapsed = (datetime.now() - self._start_datetime).total_seconds() / 60.
            if total_mins_elapsed >= self.max_time_mins:
                raise KeyboardInterrupt('{} minutes have elapsed. TPOT will close down.'.format(total_mins_elapsed))

    def _evaluate_individuals(self, individuals, features, target, sample_weight=None, groups=None):
        """Determine the fit of the provided individuals.

        Parameters
        ----------
        individuals: a list of DEAP individual
            One individual is a list of pipeline operators and model parameters that can be
            compiled by DEAP into a callable function
        features: numpy.ndarray {n_samples, n_features}
            A numpy matrix containing the training and testing features for the individual's evaluation
        target: numpy.ndarray {n_samples}
            A numpy matrix containing the training and testing target for the individual's evaluation
        sample_weight: array-like {n_samples}, optional
            List of sample weights to balance (or un-balanace) the dataset target as needed
        groups: array-like {n_samples, }, optional
            Group labels for the samples used while splitting the dataset into train/test set

        Returns
        -------
        fitnesses_ordered: float
            Returns a list of tuple value indicating the individual's fitness
            according to its performance on the provided data

        """

        operator_counts, eval_individuals_str, sklearn_pipeline_list = self._preprocess_individuals(individuals)

        # Make the partial function that will be called below
        partial_wrapped_cross_val_score = partial(
            _wrapped_cross_val_score,
            features=features,
            target=target,
            cv=self.cv,
            scoring_function=self.scoring_function,
            sample_weight=sample_weight,
            groups=groups,
            timeout=self.max_eval_time_seconds
        )

        result_score_list = []
        # Don't use parallelization if n_jobs==1
        if self.n_jobs == 1:
            for sklearn_pipeline in sklearn_pipeline_list:
                self._stop_by_max_time_mins()
                val = partial_wrapped_cross_val_score(sklearn_pipeline=sklearn_pipeline)
                result_score_list = self._update_val(val, result_score_list)
        else:
            # chunk size for pbar update
            for chunk_idx in range(0, len(sklearn_pipeline_list), self.n_jobs * 4):
                self._stop_by_max_time_mins()
                parallel = Parallel(n_jobs=self.n_jobs, verbose=0, pre_dispatch='2*n_jobs')
                tmp_result_scores = parallel(delayed(partial_wrapped_cross_val_score)(sklearn_pipeline=sklearn_pipeline)
                                             for sklearn_pipeline in sklearn_pipeline_list[chunk_idx:chunk_idx + self.n_jobs * 4])
                # update pbar
                for val in tmp_result_scores:
                    result_score_list = self._update_val(val, result_score_list)

        self._update_evaluated_individuals_(result_score_list, eval_individuals_str, operator_counts)

        return [self.evaluated_individuals_[str(individual)] for individual in individuals]


    def _preprocess_individuals(self, individuals):
        """Preprocess DEAP individuals before pipeline evaluation.

        Parameters
        ----------
        individuals: a list of DEAP individual
            One individual is a list of pipeline operators and model parameters that can be
            compiled by DEAP into a callable function

        Returns
        -------
        operator_counts: dictionary
            a dictionary of operator counts in individuals for evaluation
        eval_individuals_str: list
            a list of string of individuals for evaluation
        sklearn_pipeline_list: list
            a list of scikit-learn pipelines converted from DEAP individuals for evaluation
        """
        # update self._pbar.total
        if not (self.max_time_mins is None) and not self._pbar.disable and self._pbar.total <= self._pbar.n:
            self._pbar.total += self.offspring_size
        # Check we do not evaluate twice the same individual in one pass.
        _, unique_individual_indices = np.unique([str(ind) for ind in individuals], return_index=True)
        unique_individuals = [ind for i, ind in enumerate(individuals) if i in unique_individual_indices]
        # update number of duplicate pipelines
        self._update_pbar(pbar_num=len(individuals)-len(unique_individuals))

        # a dictionary for storing operator counts
        operator_counts = {}
        # 2 lists of DEAP individuals' string, their sklearn pipelines for parallel computing
        eval_individuals_str = []
        sklearn_pipeline_list = []

        for individual in unique_individuals:
            # Disallow certain combinations of operators because they will take too long or take up too much RAM
            # This is a fairly hacky way to prevent TPOT from getting stuck on bad pipelines and should be improved in a future release
            individual_str = str(individual)
            sklearn_pipeline_str = generate_pipeline_code(expr_to_tree(individual, self._pset), self.operators)
            if sklearn_pipeline_str.count('PolynomialFeatures') > 1:
                self.evaluated_individuals_[individual_str] = (5000., -float('inf'))
                self._update_pbar(pbar_msg='Invalid pipeline encountered. Skipping its evaluation.')
            # Check if the individual was evaluated before
            elif individual_str in self.evaluated_individuals_:
                self._update_pbar(pbar_msg=('Pipeline encountered that has previously been evaluated during the '
                                 'optimization process. Using the score from the previous evaluation.'))
            else:
                try:
                    # Transform the tree expression into an sklearn pipeline
                    sklearn_pipeline = self._toolbox.compile(expr=individual)

                    # Fix random state when the operator allows
                    self._set_param_recursive(sklearn_pipeline.steps, 'random_state', 42)
                    # Setting the seed is needed for XGBoost support because XGBoost currently stores
                    # both a seed and random_state, and they're not synced correctly.
                    # XGBoost will raise an exception if random_state != seed.
                    if 'XGB' in sklearn_pipeline_str:
                        self._set_param_recursive(sklearn_pipeline.steps, 'seed', 42)

                    # Count the number of pipeline operators as a measure of pipeline complexity
                    operator_count = self._operator_count(individual)
                    operator_counts[individual_str] = max(1, operator_count)
                except Exception:
                    self.evaluated_individuals_[individual_str] = (5000., -float('inf'))
                    self._update_pbar()
                    continue
                eval_individuals_str.append(individual_str)
                sklearn_pipeline_list.append(sklearn_pipeline)

<<<<<<< HEAD
        # Make the partial function that will be called below
        partial_wrapped_cross_val_score = partial(_wrapped_cross_val_score,
                            features=features,
                            target=target,
                            cv=self.cv,
                            scoring_function=self.scoring_function,
                            sample_weight=sample_weight,
                            max_eval_time_mins=self.max_eval_time_mins,
                            groups=groups
                            )

        resulting_score_list = []
        # Don't use parallelization if n_jobs==1
        if self.n_jobs == 1:
            for sklearn_pipeline in sklearn_pipeline_list:
                val = partial_wrapped_cross_val_score(sklearn_pipeline=sklearn_pipeline)
                resulting_score_list = self._update_pbar(val, resulting_score_list)
        else:
            # chunk size for pbar update
            for chunk_idx in range(0, len(sklearn_pipeline_list), self.n_jobs * 4):
                parallel = Parallel(n_jobs=self.n_jobs, verbose=0, pre_dispatch='2*n_jobs')
                tmp_result_scores = parallel(delayed(partial_wrapped_cross_val_score)(sklearn_pipeline=sklearn_pipeline)
                                             for sklearn_pipeline in sklearn_pipeline_list[chunk_idx:chunk_idx + self.n_jobs * 4])
                # update pbar
                for val in tmp_result_scores:
                    resulting_score_list = self._update_pbar(val, resulting_score_list)
=======
        return operator_counts, eval_individuals_str, sklearn_pipeline_list


    def _update_evaluated_individuals_(self, result_score_list, eval_individuals_str, operator_counts):
        """Update self.evaluated_individuals_ and error message during pipeline evaluation.
>>>>>>> b9c79f5e

        Parameters
        ----------
        result_score_list: list
            A list of CV scores for evaluated pipelines
        eval_individuals_str: list
            A list of strings for evaluated pipelines
        operator_counts: list
            A list of operator counts for evaluated pipelines

        Returns
        -------
        None
        """
        for result_score, individual_str in zip(result_score_list, eval_individuals_str):
            if type(result_score) in [float, np.float64, np.float32]:
                self.evaluated_individuals_[individual_str] = (operator_counts[individual_str], result_score)
            else:
                raise ValueError('Scoring function does not return a float.')


    def _update_pbar(self, pbar_num=1, pbar_msg=None):
        """Update self._pbar and error message during pipeline evaluation.

        Parameters
        ----------
        pbar_num: int
            How many pipelines has been processed
        pbar_msg: None or string
            Error message

        Returns
        -------
        None
        """
        if not isinstance(self._pbar, type(None)):
            if self.verbosity > 2 and pbar_msg is not None:
                self._pbar.write(pbar_msg, file=self._file)
            if not self._pbar.disable:
                self._pbar.update(pbar_num)


    @_pre_test
    def _mate_operator(self, ind1, ind2):
        for _ in range(self._max_mut_loops):
            ind1_copy, ind2_copy = self._toolbox.clone(ind1),self._toolbox.clone(ind2)
            offspring, offspring2 = cxOnePoint(ind1_copy, ind2_copy)
            if str(offspring) not in self.evaluated_individuals_:
                # We only use the first offspring, so we do not care to check uniqueness of the second.
                break

        return offspring, offspring2


    @_pre_test
    def _random_mutation_operator(self, individual, allow_shrink=True):
        """Perform a replacement, insertion, or shrink mutation on an individual.

        Parameters
        ----------
        individual: DEAP individual
            A list of pipeline operators and model parameters that can be
            compiled by DEAP into a callable function

        allow_shrink: bool (True)
            If True the `mutShrink` operator, which randomly shrinks the pipeline,
            is allowed to be chosen as one of the random mutation operators.
            If False, `mutShrink`  will never be chosen as a mutation operator.

        Returns
        -------
        mut_ind: DEAP individual
            Returns the individual with one of the mutations applied to it

        """
        mutation_techniques = [
            partial(gp.mutInsert, pset=self._pset),
            partial(mutNodeReplacement, pset=self._pset)
        ]

        # We can't shrink pipelines with only one primitive, so we only add it if we find more primitives.
        number_of_primitives = sum([isinstance(node, deap.gp.Primitive) for node in individual])
        if number_of_primitives > 1 and allow_shrink:
            mutation_techniques.append(partial(gp.mutShrink))

        mutator = np.random.choice(mutation_techniques)

        unsuccesful_mutations = 0
        for _ in range(self._max_mut_loops):
            # We have to clone the individual because mutator operators work in-place.
            ind = self._toolbox.clone(individual)
            offspring, = mutator(ind)
            if str(offspring) not in self.evaluated_individuals_:
                break
            else:
                unsuccesful_mutations += 1

        # Sometimes you have pipelines for which every shrunk version has already been explored too.
        # To still mutate the individual, one of the two other mutators should be applied instead.
        if ((unsuccesful_mutations == 50) and
           (type(mutator) is partial and mutator.func is gp.mutShrink)):
            offspring, = self._random_mutation_operator(individual, allow_shrink=False)

        return offspring,


    def _gen_grow_safe(self, pset, min_, max_, type_=None):
        """Generate an expression where each leaf might have a different depth between min_ and max_.

        Parameters
        ----------
        pset: PrimitiveSetTyped
            Primitive set from which primitives are selected.
        min_: int
            Minimum height of the produced trees.
        max_: int
            Maximum Height of the produced trees.
        type_: class
            The type that should return the tree when called, when
                  :obj:None (default) the type of :pset: (pset.ret)
                  is assumed.
        Returns
        -------
        individual: list
            A grown tree with leaves at possibly different depths.
        """
        def condition(height, depth, type_):
            """Stop when the depth is equal to height or when a node should be a terminal."""
            return type_ not in [np.ndarray, Output_Array] or depth == height

        return self._generate(pset, min_, max_, condition, type_)


    def _operator_count(self, individual):
<<<<<<< HEAD
        """Count the number of pipeline operators as a measure of pipeline complexity
=======
        """Count the number of pipeline operators as a measure of pipeline complexity.
>>>>>>> b9c79f5e

        Parameters
        ----------
        individual: list
            A grown tree with leaves at possibly different depths
            dependending on the condition function.

        Returns
        -------
        operator_count: int
            How many operators in a pipeline
        """
        operator_count = 0
        for i in range(len(individual)):
            node = individual[i]
            if type(node) is deap.gp.Primitive and node.name != 'CombineDFs':
                operator_count += 1
        return operator_count

<<<<<<< HEAD
    def _update_pbar(self, val, resulting_score_list):
        """Update self._pbar during pipeline evaluration
=======

    def _update_val(self, val, result_score_list):
        """Update values in the list of result scores and self._pbar during pipeline evaluation.
>>>>>>> b9c79f5e

        Parameters
        ----------
        val: float or "Timeout"
            CV scores
<<<<<<< HEAD
        resulting_score_list: list
=======
        result_score_list: list
>>>>>>> b9c79f5e
            A list of CV scores

        Returns
        -------
<<<<<<< HEAD
        resulting_score_list: list
            A updated list of CV scores
        """
        if not self._pbar.disable:
            self._pbar.update(1)
        if val == 'Timeout':
            if self.verbosity > 2:
                self._pbar.write('Skipped pipeline #{0} due to time out. '
                                 'Continuing to the next pipeline.'.format(self._pbar.n))
            resulting_score_list.append(-float('inf'))
        else:
            resulting_score_list.append(val)
        return resulting_score_list
=======
        result_score_list: list
            A updated list of CV scores
        """
        self._update_pbar()
        if val == 'Timeout':
            self._update_pbar(pbar_msg=('Skipped pipeline #{0} due to time out. '
                             'Continuing to the next pipeline.'.format(self._pbar.n)))
            result_score_list.append(-float('inf'))
        else:
            result_score_list.append(val)
        return result_score_list
>>>>>>> b9c79f5e

    @_pre_test
    def _generate(self, pset, min_, max_, condition, type_=None):
        """Generate a Tree as a list of lists.

        The tree is build from the root to the leaves, and it stop growing when
        the condition is fulfilled.

        Parameters
        ----------
        pset: PrimitiveSetTyped
            Primitive set from which primitives are selected.
        min_: int
            Minimum height of the produced trees.
        max_: int
            Maximum Height of the produced trees.
        condition: function
            The condition is a function that takes two arguments,
            the height of the tree to build and the current
            depth in the tree.
        type_: class
            The type that should return the tree when called, when
            :obj:None (default) no return type is enforced.

        Returns
        -------
        individual: list
            A grown tree with leaves at possibly different depths
            dependending on the condition function.
        """
        if type_ is None:
            type_ = pset.ret
        expr = []
        height = np.random.randint(min_, max_)
        stack = [(0, type_)]
        while len(stack) != 0:
            depth, type_ = stack.pop()

            # We've added a type_ parameter to the condition function
            if condition(height, depth, type_):
                try:
                    term = np.random.choice(pset.terminals[type_])
                except IndexError:
                    _, _, traceback = sys.exc_info()
                    raise IndexError(
                        'The gp.generate function tried to add '
                        'a terminal of type {}, but there is'
                        'none available. {}'.format(type_, traceback)
                        )
                if inspect.isclass(term):
                    term = term()
                expr.append(term)
            else:
                try:
                    prim = np.random.choice(pset.primitives[type_])
                except IndexError:
                    _, _, traceback = sys.exc_info()
                    raise IndexError(
                        'The gp.generate function tried to add '
                        'a primitive of type {}, but there is'
                        'none available. {}'.format(type_, traceback)
                        )
                expr.append(prim)
                for arg in reversed(prim.args):
                    stack.append((depth+1, arg))
        return expr<|MERGE_RESOLUTION|>--- conflicted
+++ resolved
@@ -1001,6 +1001,7 @@
             if total_mins_elapsed >= self.max_time_mins:
                 raise KeyboardInterrupt('{} minutes have elapsed. TPOT will close down.'.format(total_mins_elapsed))
 
+
     def _evaluate_individuals(self, individuals, features, target, sample_weight=None, groups=None):
         """Determine the fit of the provided individuals.
 
@@ -1131,40 +1132,11 @@
                 eval_individuals_str.append(individual_str)
                 sklearn_pipeline_list.append(sklearn_pipeline)
 
-<<<<<<< HEAD
-        # Make the partial function that will be called below
-        partial_wrapped_cross_val_score = partial(_wrapped_cross_val_score,
-                            features=features,
-                            target=target,
-                            cv=self.cv,
-                            scoring_function=self.scoring_function,
-                            sample_weight=sample_weight,
-                            max_eval_time_mins=self.max_eval_time_mins,
-                            groups=groups
-                            )
-
-        resulting_score_list = []
-        # Don't use parallelization if n_jobs==1
-        if self.n_jobs == 1:
-            for sklearn_pipeline in sklearn_pipeline_list:
-                val = partial_wrapped_cross_val_score(sklearn_pipeline=sklearn_pipeline)
-                resulting_score_list = self._update_pbar(val, resulting_score_list)
-        else:
-            # chunk size for pbar update
-            for chunk_idx in range(0, len(sklearn_pipeline_list), self.n_jobs * 4):
-                parallel = Parallel(n_jobs=self.n_jobs, verbose=0, pre_dispatch='2*n_jobs')
-                tmp_result_scores = parallel(delayed(partial_wrapped_cross_val_score)(sklearn_pipeline=sklearn_pipeline)
-                                             for sklearn_pipeline in sklearn_pipeline_list[chunk_idx:chunk_idx + self.n_jobs * 4])
-                # update pbar
-                for val in tmp_result_scores:
-                    resulting_score_list = self._update_pbar(val, resulting_score_list)
-=======
         return operator_counts, eval_individuals_str, sklearn_pipeline_list
 
 
     def _update_evaluated_individuals_(self, result_score_list, eval_individuals_str, operator_counts):
         """Update self.evaluated_individuals_ and error message during pipeline evaluation.
->>>>>>> b9c79f5e
 
         Parameters
         ----------
@@ -1299,11 +1271,7 @@
 
 
     def _operator_count(self, individual):
-<<<<<<< HEAD
-        """Count the number of pipeline operators as a measure of pipeline complexity
-=======
         """Count the number of pipeline operators as a measure of pipeline complexity.
->>>>>>> b9c79f5e
 
         Parameters
         ----------
@@ -1323,43 +1291,19 @@
                 operator_count += 1
         return operator_count
 
-<<<<<<< HEAD
-    def _update_pbar(self, val, resulting_score_list):
-        """Update self._pbar during pipeline evaluration
-=======
 
     def _update_val(self, val, result_score_list):
         """Update values in the list of result scores and self._pbar during pipeline evaluation.
->>>>>>> b9c79f5e
 
         Parameters
         ----------
         val: float or "Timeout"
             CV scores
-<<<<<<< HEAD
-        resulting_score_list: list
-=======
         result_score_list: list
->>>>>>> b9c79f5e
             A list of CV scores
 
         Returns
         -------
-<<<<<<< HEAD
-        resulting_score_list: list
-            A updated list of CV scores
-        """
-        if not self._pbar.disable:
-            self._pbar.update(1)
-        if val == 'Timeout':
-            if self.verbosity > 2:
-                self._pbar.write('Skipped pipeline #{0} due to time out. '
-                                 'Continuing to the next pipeline.'.format(self._pbar.n))
-            resulting_score_list.append(-float('inf'))
-        else:
-            resulting_score_list.append(val)
-        return resulting_score_list
-=======
         result_score_list: list
             A updated list of CV scores
         """
@@ -1371,7 +1315,6 @@
         else:
             result_score_list.append(val)
         return result_score_list
->>>>>>> b9c79f5e
 
     @_pre_test
     def _generate(self, pset, min_, max_, condition, type_=None):
