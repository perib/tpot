--- conflicted
+++ resolved
@@ -425,20 +425,10 @@
         # Resets the imputer to be fit for the new dataset
         self._fitted_imputer = None
 
-<<<<<<< HEAD
         if np.any(np.isnan(features)):
             features = self._impute_values(features)
 
         self._check_dataset(features, classes)
-=======
-        try:
-            clf = clf.fit(features, classes)
-        except Exception as e:
-            raise ValueError('Error: Input data is not in a valid format. '
-                             'Please confirm that the input data is scikit-learn compatible. '
-                             'For example, the features must be a 2-D array and target labels '
-                             'must be a 1-D array.\nException was: {}'.format(e))
->>>>>>> 991fb0fc
 
         # Randomly collect a subsample of training samples for pipeline optimization process.
         if self.subsample < 1.0:
