--- conflicted
+++ resolved
@@ -315,18 +315,13 @@
 
         self._start_datetime = datetime.now()
 
-<<<<<<< HEAD
-        self._toolbox.register('evaluate', self._evaluate_individual, features=features, classes=classes, sample_weight = sample_weight)
-        pop = self._toolbox.population(n=self.population_size)
-=======
-        self._toolbox.register('evaluate', self._evaluate_individual, features=features, classes=classes)
+        self._toolbox.register('evaluate', self._evaluate_individual, features=features, classes=classes, sample_weight=sample_weight)
 
         # assign population, self._pop can only be not None if warm_start is enabled
         if self._pop:
             pop = self._pop
         else:
             pop = self._toolbox.population(n=self.population_size)
->>>>>>> 0aa6a614
 
         def pareto_eq(ind1, ind2):
             """Determines whether two individuals are equal on the Pareto front
@@ -611,24 +606,6 @@
             # Count the number of pipeline operators as a measure of pipeline complexity
             operator_count = 0
 
-<<<<<<< HEAD
-            # add time limit for evaluation of pipeline
-            for i in range(len(individual)):
-                node = individual[i]
-                if ((type(node) is deap.gp.Terminal) or
-                     type(node) is deap.gp.Primitive and node.name == 'CombineDFs'):
-                    continue
-                operator_count += 1
-
-            with warnings.catch_warnings():
-                warnings.simplefilter('ignore')
-                cv_scores = cross_val_score(self, sklearn_pipeline, features, classes,
-                    cv=self.num_cv_folds, scoring=self.scoring_function, fit_params=sample_weight_dict)
-            try:
-                resulting_score = np.mean(cv_scores)
-            except TypeError:
-                raise TypeError('Warning: cv_scores is None due to timeout during evaluation of pipeline')
-=======
             # check if the individual are evaluated before
             if individual_str in self.eval_ind:
                 # get fitness score from previous evaluation
@@ -648,12 +625,12 @@
                 with warnings.catch_warnings():
                     warnings.simplefilter('ignore')
                     cv_scores = cross_val_score(self, sklearn_pipeline, features, classes,
-                        cv=self.num_cv_folds, scoring=self.scoring_function, n_jobs=self.n_jobs)
+                        cv=self.num_cv_folds, scoring=self.scoring_function,
+                        n_jobs=self.n_jobs, fit_params=sample_weight_dict)
                 try:
                     resulting_score = np.mean(cv_scores)
                 except TypeError:
                     raise TypeError('Warning: cv_scores is None due to timeout during evaluation of pipeline')
->>>>>>> 0aa6a614
 
         except Exception:
             # Catch-all: Do not allow one pipeline that crashes to cause TPOT
