--- conflicted
+++ resolved
@@ -322,11 +322,7 @@
         self._toolbox.register('population', tools.initRepeat, list, self._toolbox.individual)
         self._toolbox.register('compile', self._compile_to_sklearn)
         self._toolbox.register('select', tools.selNSGA2)
-<<<<<<< HEAD
         self._toolbox.register('mate', self._mate_operator)
-=======
-        self._toolbox.register('mate', self._gpCxOnePoint)
->>>>>>> a9383208
         self._toolbox.register('expr_mut', self._gen_grow_safe, min_=1, max_=4)
         self._toolbox.register('mutate', self._random_mutation_operator)
 
@@ -795,13 +791,9 @@
         return fitnesses_ordered
 
     @_pre_test
-<<<<<<< HEAD
     def _mate_operator(self, ind1, ind2):
         return gp.cxOnePoint(ind1, ind2)
-=======
-    def _gpCxOnePoint(self, *args):
-        return gp.cxOnePoint(*args)
->>>>>>> a9383208
+
 
     @_pre_test
     def _random_mutation_operator(self, individual):
