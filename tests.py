--- conflicted
+++ resolved
@@ -21,11 +21,7 @@
 
 from sklearn.datasets import load_digits
 from sklearn.cross_validation import train_test_split
-<<<<<<< HEAD
 from sklearn.metrics import mean_squared_error
-=======
-from sklearn.metrics import get_scorer
->>>>>>> a3692271
 
 from deap import creator
 from tqdm import tqdm
@@ -42,16 +38,9 @@
 def test_init_custom_parameters():
     """Assert that the TPOT instantiator stores the TPOT variables properly"""
 
-<<<<<<< HEAD
     tpot_obj = TPOTClassifier(population_size=500, generations=1000,
                     mutation_rate=0.05, crossover_rate=0.9,
                     scoring=mean_squared_error, num_cv_folds=10,
-=======
-    tpot_obj = TPOT(population_size=500, generations=1000,
-                    mutation_rate=0.05, crossover_rate=0.9,
-                    scoring_function='log_loss',
-                    num_cv_folds=10,
->>>>>>> a3692271
                     verbosity=1, random_state=42,
                     disable_update_check=True)
 
@@ -59,11 +48,7 @@
     assert tpot_obj.generations == 1000
     assert tpot_obj.mutation_rate == 0.05
     assert tpot_obj.crossover_rate == 0.9
-<<<<<<< HEAD
     assert tpot_obj.scoring_function
-=======
-    assert tpot_obj.scoring_function == 'log_loss'
->>>>>>> a3692271
     assert tpot_obj.num_cv_folds == 10
     assert tpot_obj.max_time_mins is None
     assert tpot_obj.verbosity == 1
@@ -91,7 +76,7 @@
 
 def test_get_params():
     """Assert that get_params returns the exact dictionary of parameters used by TPOT"""
-    
+
     kwargs = {
         'population_size': 500,
         'generations': 1000,
