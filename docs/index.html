<!DOCTYPE html>
<!--[if IE 8]><html class="no-js lt-ie9" lang="en" > <![endif]-->
<!--[if gt IE 8]><!--> <html class="no-js" lang="en" > <!--<![endif]-->
<head>
  <meta charset="utf-8">
  <meta http-equiv="X-UA-Compatible" content="IE=edge">
  <meta name="viewport" content="width=device-width, initial-scale=1.0">
  <meta name="description" content="Documentation for TPOT, a Python Automated Machine Learning tool that optimizes machine learning pipelines using genetic programming.">
  <meta name="author" content="Randal S. Olson">
  <link rel="shortcut icon" href="./img/favicon.ico">
  <title>Home - TPOT</title>
  <link href='https://fonts.googleapis.com/css?family=Lato:400,700|Roboto+Slab:400,700|Inconsolata:400,700' rel='stylesheet' type='text/css'>

  <link rel="stylesheet" href="./css/theme.css" type="text/css" />
  <link rel="stylesheet" href="./css/theme_extra.css" type="text/css" />
  <link rel="stylesheet" href="./css/highlight.css">
  
  <script>
    // Current page data
    var mkdocs_page_name = "Home";
    var mkdocs_page_input_path = "index.md";
    var mkdocs_page_url = "/";
  </script>
  
  <script src="./js/jquery-2.1.1.min.js"></script>
  <script src="./js/modernizr-2.8.3.min.js"></script>
  <script type="text/javascript" src="./js/highlight.pack.js"></script> 
  
</head>

<body class="wy-body-for-nav" role="document">

  <div class="wy-grid-for-nav">

    
    <nav data-toggle="wy-nav-shift" class="wy-nav-side stickynav">
      <div class="wy-side-nav-search">
        <a href="." class="icon icon-home"> TPOT</a>
        <div role="search">
  <form id ="rtd-search-form" class="wy-form" action="./search.html" method="get">
    <input type="text" name="q" placeholder="Search docs" />
  </form>
</div>
      </div>

      <div class="wy-menu wy-menu-vertical" data-spy="affix" role="navigation" aria-label="main navigation">
	<ul class="current">
	  
          
            <li class="toctree-l1 current">
		
    <a class="current" href=".">Home</a>
    <ul class="subnav">
            
    </ul>
	    </li>
          
            <li class="toctree-l1">
		
    <a class="" href="installing/">Installation</a>
	    </li>
          
            <li class="toctree-l1">
		
    <a class="" href="using/">Using TPOT</a>
	    </li>
          
            <li class="toctree-l1">
		
    <a class="" href="api/">TPOT API</a>
	    </li>
          
            <li class="toctree-l1">
		
    <a class="" href="examples/">Examples</a>
	    </li>
          
            <li class="toctree-l1">
		
    <a class="" href="contributing/">Contributing</a>
	    </li>
          
            <li class="toctree-l1">
		
    <a class="" href="releases/">Release Notes</a>
	    </li>
          
            <li class="toctree-l1">
		
    <a class="" href="citing/">Citing</a>
	    </li>
          
            <li class="toctree-l1">
		
    <a class="" href="support/">Support</a>
	    </li>
          
            <li class="toctree-l1">
		
    <a class="" href="related/">Related</a>
	    </li>
          
        </ul>
      </div>
      &nbsp;
    </nav>

    <section data-toggle="wy-nav-shift" class="wy-nav-content-wrap">

      
      <nav class="wy-nav-top" role="navigation" aria-label="top navigation">
        <i data-toggle="wy-nav-top" class="fa fa-bars"></i>
        <a href=".">TPOT</a>
      </nav>

      
      <div class="wy-nav-content">
        <div class="rst-content">
          <div role="navigation" aria-label="breadcrumbs navigation">
  <ul class="wy-breadcrumbs">
    <li><a href=".">Docs</a> &raquo;</li>
    
      
    
    <li>Home</li>
    <li class="wy-breadcrumbs-aside">
      
        <a href="https://github.com/rhiever/tpot/edit/master/docs_sources/index.md"
          class="icon icon-github"> Edit on GitHub</a>
      
    </li>
  </ul>
  <hr/>
</div>
          <div role="main">
            <div class="section">
              
                <p><center>
<img src="https://raw.githubusercontent.com/EpistasisLab/tpot/master/images/tpot-logo.jpg" width=300 />
</center></p>
<p>Consider TPOT your <strong>Data Science Assistant</strong>. TPOT is a Python Automated Machine Learning tool that optimizes machine learning pipelines using genetic programming.</p>
<p><br /></p>
<p><center>
<img src="https://raw.githubusercontent.com/EpistasisLab/tpot/master/images/tpot-demo.gif" width=800 alt="TPOT Demo" />
</center></p>
<p><br /></p>
<p>TPOT will automate the most tedious part of machine learning by intelligently exploring thousands of possible pipelines to find the best one for your data.</p>
<p><br /></p>
<p><center>
<img src="https://raw.githubusercontent.com/EpistasisLab/tpot/master/images/tpot-ml-pipeline.png" width=800 alt="An example machine learning pipeline" /></p>
<p><strong>An example machine learning pipeline</strong>
</center></p>
<p><br /></p>
<p>Once TPOT is finished searching (or you get tired of waiting), it provides you with the Python code for the best pipeline it found so you can tinker with the pipeline from there.</p>
<p><br /></p>
<p><center>
<img src="https://raw.githubusercontent.com/EpistasisLab/tpot/master/images/tpot-pipeline-example.png" width=800 alt="An example TPOT pipeline" /></p>
<p><strong>An example TPOT pipeline</strong>
</center></p>
<p><br /></p>
<p>TPOT is built on top of scikit-learn, so all of the code it generates should look familiar... if you're familiar with scikit-learn, anyway.</p>
<p><strong>TPOT is still under active development</strong> and we encourage you to check back on this repository regularly for updates.</p>
              
            </div>
          </div>
          <footer>
  
    <div class="rst-footer-buttons" role="navigation" aria-label="footer navigation">
      
        <a href="installing/" class="btn btn-neutral float-right" title="Installation">Next <span class="icon icon-circle-arrow-right"></span></a>
      
      
    </div>
  

  <hr/>

  <div role="contentinfo">
    <!-- Copyright etc -->
    
      <p>Developed by <a href="http://www.randalolson.com">Randal S. Olson</a> and others at the University of Pennsylvania</p>
    
  </div>

  Built with <a href="http://www.mkdocs.org">MkDocs</a> using a <a href="https://github.com/snide/sphinx_rtd_theme">theme</a> provided by <a href="https://readthedocs.org">Read the Docs</a>.
</footer>
      
        </div>
      </div>

    </section>

  </div>

  <div class="rst-versions" role="note" style="cursor: pointer">
    <span class="rst-current-version" data-toggle="rst-current-version">
      
          <a href="https://github.com/rhiever/tpot/" class="fa fa-github" style="float: left; color: #fcfcfc"> GitHub</a>
      
      
      
        <span style="margin-left: 15px"><a href="installing/" style="color: #fcfcfc">Next &raquo;</a></span>
      
    </span>
</div>
    <script>var base_url = '.';</script>
    <script src="./js/theme.js"></script>
      <script src="./search/require.js"></script>
      <script src="./search/search.js"></script>

</body>
</html>

<!--
MkDocs version : 0.17.4
<<<<<<< HEAD
Build Date UTC : 2018-06-21 11:42:22
=======
Build Date UTC : 2018-06-21 13:18:32
>>>>>>> 90bc2de6
--><|MERGE_RESOLUTION|>--- conflicted
+++ resolved
@@ -14,25 +14,25 @@
   <link rel="stylesheet" href="./css/theme.css" type="text/css" />
   <link rel="stylesheet" href="./css/theme_extra.css" type="text/css" />
   <link rel="stylesheet" href="./css/highlight.css">
-  
+
   <script>
     // Current page data
     var mkdocs_page_name = "Home";
     var mkdocs_page_input_path = "index.md";
     var mkdocs_page_url = "/";
   </script>
-  
+
   <script src="./js/jquery-2.1.1.min.js"></script>
   <script src="./js/modernizr-2.8.3.min.js"></script>
-  <script type="text/javascript" src="./js/highlight.pack.js"></script> 
-  
+  <script type="text/javascript" src="./js/highlight.pack.js"></script>
+
 </head>
 
 <body class="wy-body-for-nav" role="document">
 
   <div class="wy-grid-for-nav">
 
-    
+
     <nav data-toggle="wy-nav-shift" class="wy-nav-side stickynav">
       <div class="wy-side-nav-search">
         <a href="." class="icon icon-home"> TPOT</a>
@@ -45,61 +45,61 @@
 
       <div class="wy-menu wy-menu-vertical" data-spy="affix" role="navigation" aria-label="main navigation">
 	<ul class="current">
-	  
-          
+
+
             <li class="toctree-l1 current">
-		
+
     <a class="current" href=".">Home</a>
     <ul class="subnav">
-            
+
     </ul>
 	    </li>
-          
-            <li class="toctree-l1">
-		
+
+            <li class="toctree-l1">
+
     <a class="" href="installing/">Installation</a>
 	    </li>
-          
-            <li class="toctree-l1">
-		
+
+            <li class="toctree-l1">
+
     <a class="" href="using/">Using TPOT</a>
 	    </li>
-          
-            <li class="toctree-l1">
-		
+
+            <li class="toctree-l1">
+
     <a class="" href="api/">TPOT API</a>
 	    </li>
-          
-            <li class="toctree-l1">
-		
+
+            <li class="toctree-l1">
+
     <a class="" href="examples/">Examples</a>
 	    </li>
-          
-            <li class="toctree-l1">
-		
+
+            <li class="toctree-l1">
+
     <a class="" href="contributing/">Contributing</a>
 	    </li>
-          
-            <li class="toctree-l1">
-		
+
+            <li class="toctree-l1">
+
     <a class="" href="releases/">Release Notes</a>
 	    </li>
-          
-            <li class="toctree-l1">
-		
+
+            <li class="toctree-l1">
+
     <a class="" href="citing/">Citing</a>
 	    </li>
-          
-            <li class="toctree-l1">
-		
+
+            <li class="toctree-l1">
+
     <a class="" href="support/">Support</a>
 	    </li>
-          
-            <li class="toctree-l1">
-		
+
+            <li class="toctree-l1">
+
     <a class="" href="related/">Related</a>
 	    </li>
-          
+
         </ul>
       </div>
       &nbsp;
@@ -107,34 +107,34 @@
 
     <section data-toggle="wy-nav-shift" class="wy-nav-content-wrap">
 
-      
+
       <nav class="wy-nav-top" role="navigation" aria-label="top navigation">
         <i data-toggle="wy-nav-top" class="fa fa-bars"></i>
         <a href=".">TPOT</a>
       </nav>
 
-      
+
       <div class="wy-nav-content">
         <div class="rst-content">
           <div role="navigation" aria-label="breadcrumbs navigation">
   <ul class="wy-breadcrumbs">
     <li><a href=".">Docs</a> &raquo;</li>
-    
-      
-    
+
+
+
     <li>Home</li>
     <li class="wy-breadcrumbs-aside">
-      
+
         <a href="https://github.com/rhiever/tpot/edit/master/docs_sources/index.md"
           class="icon icon-github"> Edit on GitHub</a>
-      
+
     </li>
   </ul>
   <hr/>
 </div>
           <div role="main">
             <div class="section">
-              
+
                 <p><center>
 <img src="https://raw.githubusercontent.com/EpistasisLab/tpot/master/images/tpot-logo.jpg" width=300 />
 </center></p>
@@ -160,31 +160,31 @@
 <p><br /></p>
 <p>TPOT is built on top of scikit-learn, so all of the code it generates should look familiar... if you're familiar with scikit-learn, anyway.</p>
 <p><strong>TPOT is still under active development</strong> and we encourage you to check back on this repository regularly for updates.</p>
-              
+
             </div>
           </div>
           <footer>
-  
+
     <div class="rst-footer-buttons" role="navigation" aria-label="footer navigation">
-      
+
         <a href="installing/" class="btn btn-neutral float-right" title="Installation">Next <span class="icon icon-circle-arrow-right"></span></a>
-      
-      
+
+
     </div>
-  
+
 
   <hr/>
 
   <div role="contentinfo">
     <!-- Copyright etc -->
-    
+
       <p>Developed by <a href="http://www.randalolson.com">Randal S. Olson</a> and others at the University of Pennsylvania</p>
-    
+
   </div>
 
   Built with <a href="http://www.mkdocs.org">MkDocs</a> using a <a href="https://github.com/snide/sphinx_rtd_theme">theme</a> provided by <a href="https://readthedocs.org">Read the Docs</a>.
 </footer>
-      
+
         </div>
       </div>
 
@@ -194,13 +194,13 @@
 
   <div class="rst-versions" role="note" style="cursor: pointer">
     <span class="rst-current-version" data-toggle="rst-current-version">
-      
+
           <a href="https://github.com/rhiever/tpot/" class="fa fa-github" style="float: left; color: #fcfcfc"> GitHub</a>
-      
-      
-      
+
+
+
         <span style="margin-left: 15px"><a href="installing/" style="color: #fcfcfc">Next &raquo;</a></span>
-      
+
     </span>
 </div>
     <script>var base_url = '.';</script>
@@ -213,9 +213,5 @@
 
 <!--
 MkDocs version : 0.17.4
-<<<<<<< HEAD
-Build Date UTC : 2018-06-21 11:42:22
-=======
 Build Date UTC : 2018-06-21 13:18:32
->>>>>>> 90bc2de6
 -->